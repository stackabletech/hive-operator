--- conflicted
+++ resolved
@@ -1,11 +1,7 @@
 
 = Database drivers
 
-<<<<<<< HEAD
-The Stackable Apache Hive product images come with built-in support for using PostgreSQL as the metastore  database. To use another supported database it is necessary to make the relevant drivers available to Hive: this tutorial shows how this is done for MySql.
-=======
-The Stackable Apache Hive product images come with built-in support for using Postgresql as the metastore database. To use another supported database it is necessary to make the relevant drivers available to Hive: this tutorial shows how this is done for MySql.
->>>>>>> 0aca7052
+The Stackable Apache Hive product images come with built-in support for using PostgreSQL as the metastore  database. To use another supported database it is necessary to make the relevant drivers available to Hive: this tutorial shows how this is done for MySQL.
 
 == Install the MySQL helm chart
 
