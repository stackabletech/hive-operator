= Usage

== Requirements
Apache Hive Metastores need a relational database to store their state.
We currently support https://www.postgresql.org/[PostgreSQL] and https://db.apache.org/derby/[Apache Derby] (embedded database, not recommended for production).
Other databases might work if JDBC drivers are available.
Please open an https://github.com/stackabletech/hive-operator/issues[issue] if you require support for another database.

== S3 Support

Hive supports creating tables in S3 compatible object stores.
To use this feature you need to provide connection details for the object store.

== Monitoring

The managed Hive instances are automatically configured to export Prometheus metrics. See
xref:home:operators:monitoring.adoc[] for more details.

== Configuration & Environment Overrides

The cluster definition also supports overriding configuration properties and environment variables, either per role or per role group, where the more specific override (role group) has precedence over the less specific one (role).

IMPORTANT: Overriding certain properties, which are set by the operator (such as the HTTP port) can interfere with the operator and can lead to problems.

=== Configuration Properties

For a role or role group, at the same level of `config`, you can specify: `configOverrides` for the `hive-site.xml`. For example, if you want to set the `datanucleus.connectionPool.maxPoolSize` for the metastore to 20 adapt the `metastore` section of the cluster resource like so:

[source,yaml]
----
metastore:
  roleGroups:
    default:
      config: [...]
      configOverrides:
        hive-site.xml:
          datanucleus.connectionPool.maxPoolSize: "20"
      replicas: 1
----

Just as for the `config`, it is possible to specify this at role level as well:

[source,yaml]
----
metastore:
  configOverrides:
    hive-site.xml:
      datanucleus.connectionPool.maxPoolSize: "20"
  roleGroups:
    default:
      config: [...]
      replicas: 1
----

All override property values must be strings. The properties will be formatted and escaped correctly into the XML file.

For a full list of configuration options we refer to the Hive https://cwiki.apache.org/confluence/display/hive/configuration+properties[Configuration Reference].

=== Environment Variables

In a similar fashion, environment variables can be (over)written. For example per role group:

[source,yaml]
----
metastore:
  roleGroups:
    default:
      config: {}
      envOverrides:
        MY_ENV_VAR: "MY_VALUE"
      replicas: 1
----

or per role:

[source,yaml]
----
metastore:
  envOverrides:
    MY_ENV_VAR: "MY_VALUE"
  roleGroups:
    default:
      config: {}
      replicas: 1
----

// cliOverrides don't make sense for this operator, so the feature is omitted for now

== Examples

.Create a single node Apache Hive Metastore cluster using Derby:
[source,yaml]
----
---
apiVersion: hive.stackable.tech/v1alpha1
kind: HiveCluster
metadata:
  name: simple-hive-derby
spec:
  version: 2.3.9
  metastore:
    roleGroups:
      default:
        selector:
          matchLabels:
            kubernetes.io/os: linux
        replicas: 1
        config:
          database:
            connString: jdbc:derby:;databaseName=/tmp/metastore_db;create=true
            user: APP
            password: mine
            dbType: derby
----

<<<<<<< HEAD
To create a single node Apache Hive Metastore (v2.3.9) cluster with derby and S3 access, deploy a minio (or use any available S3 bucket):
[source,bash]
----
helm install minio \
    minio \
    --repo https://charts.bitnami.com/bitnami \
    --set auth.rootUser=minio-access-key \
    --set auth.rootPassword=minio-secret-key
----

In order to upload data to minio we need a port-forward to access the web ui.
[source,bash]
----
kubectl port-forward service/minio 9001
----
Then, connect to localhost:9001 and login with the user `minio-access-key` and password `minio-secret-key`. Create a bucket and upload data.

Deploy the cluster:

=======
.Create a single node Apache Hive Metastore with Derby and S3 access:
>>>>>>> c3f8790a
[source,yaml]
----
apiVersion: hive.stackable.tech/v1alpha1
kind: HiveCluster
metadata:
  name: simple-hive-derby
spec:
  version: 2.3.9
  s3:
    inline:
      host: minio
      port: 9000
      accessStyle: Path
      credentials:
        secretClass: simple-hive-s3-secret-class
  metastore:
    roleGroups:
      default:
        selector:
          matchLabels:
            kubernetes.io/os: linux
        replicas: 1
        config:
          database:
            connString: jdbc:derby:;databaseName=/stackable/metastore_db;create=true
            user: APP
            password: mine
            dbType: derby
---
apiVersion: secrets.stackable.tech/v1alpha1
kind: SecretClass
metadata:
  name: simple-hive-s3-secret-class
spec:
  backend:
    k8sSearch:
      searchNamespace:
        pod: {}
---
apiVersion: v1
kind: Secret
metadata:
  name: simple-hive-s3-secret
  labels:
    secrets.stackable.tech/class: simple-hive-s3-secret-class
stringData:
  accessKey: minio-access-key
  secretKey: minio-secret-key
----


To create a single node Apache Hive Metastore using PostgreSQL, deploy a PostgreSQL instance via helm.

[sidebar]
PostgreSQL introduced a new way to encrypt its passwords in version 10.
This is called `scram-sha-256` and has been the default as of PostgreSQL 14.
Unfortunately, Hive up until the latest 3.3.x version ships with JDBC drivers that do https://wiki.postgresql.org/wiki/List_of_drivers[_not_ support] this method.
You might see an error message like this:
`The authentication type 10 is not supported.`
If this is the case please either use an older PostgreSQL version or change its https://www.postgresql.org/docs/current/runtime-config-connection.html#GUC-PASSWORD-ENCRYPTION[`password_encryption`] setting to `md5`.

This installs PostgreSQL in version 10 to work around the issue mentioned above:
[source,bash]
----
helm install hive bitnami/postgresql --version=10 \
--set postgresqlUsername=hive \
--set postgresqlPassword=hive \
--set postgresqlDatabase=hive
----

.Create Hive Metastore using a PostgreSQL database
[source,yaml]
----
apiVersion: hive.stackable.tech/v1alpha1
kind: HiveCluster
metadata:
  name: simple-hive-postgres
spec:
  version: 2.3.9
  metastore:
    roleGroups:
      default:
        selector:
          matchLabels:
            kubernetes.io/os: linux
        replicas: 1
        config:
          database:
            connString: jdbc:postgresql://hive-postgresql.default.svc.cluster.local:5432/hive
            user: hive
            password: hive
            dbType: postgres
----<|MERGE_RESOLUTION|>--- conflicted
+++ resolved
@@ -113,7 +113,6 @@
             dbType: derby
 ----
 
-<<<<<<< HEAD
 To create a single node Apache Hive Metastore (v2.3.9) cluster with derby and S3 access, deploy a minio (or use any available S3 bucket):
 [source,bash]
 ----
@@ -131,11 +130,7 @@
 ----
 Then, connect to localhost:9001 and login with the user `minio-access-key` and password `minio-secret-key`. Create a bucket and upload data.
 
-Deploy the cluster:
-
-=======
-.Create a single node Apache Hive Metastore with Derby and S3 access:
->>>>>>> c3f8790a
+Deploy the hive cluster:
 [source,yaml]
 ----
 apiVersion: hive.stackable.tech/v1alpha1
