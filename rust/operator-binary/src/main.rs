mod command;
mod config;
mod controller;
mod crd;
mod discovery;
mod kerberos;
mod operations;
mod product_logging;

use std::{ops::Deref as _, sync::Arc};

use clap::Parser;
use futures::stream::StreamExt;
use stackable_operator::{
<<<<<<< HEAD
    cli::{Command, ProductOperatorRun}, k8s_openapi::api::{
=======
    YamlSchema,
    cli::{Command, ProductOperatorRun, RollingPeriod},
    k8s_openapi::api::{
>>>>>>> 5ee3ad49
        apps::v1::StatefulSet,
        core::v1::{ConfigMap, Service},
    }, kube::{
        core::DeserializeGuard,
        runtime::{
            events::{Recorder, Reporter}, reflector::ObjectRef, watcher, Controller
        }, ResourceExt,
    }, logging::controller::report_controller_reconciled, shared::yaml::SerializeOptions, YamlSchema
};
use stackable_telemetry::{Tracing, tracing::settings::Settings};
use tracing::level_filters::LevelFilter;

use crate::{
    controller::HIVE_FULL_CONTROLLER_NAME,
    crd::{HiveCluster, v1alpha1},
};

mod built_info {
    include!(concat!(env!("OUT_DIR"), "/built.rs"));
}

const OPERATOR_NAME: &str = "hive.stackable.tech";

// TODO (@NickLarsenNZ): Change the variable to `CONSOLE_LOG`
pub const ENV_VAR_CONSOLE_LOG: &str = "HIVE_OPERATOR_LOG";

#[derive(Parser)]
#[clap(about, author)]
struct Opts {
    #[clap(subcommand)]
    cmd: Command,
}

#[tokio::main]
async fn main() -> anyhow::Result<()> {
    let opts = Opts::parse();
    match opts.cmd {
        Command::Crd => HiveCluster::merged_crd(HiveCluster::V1Alpha1)?
            .print_yaml_schema(built_info::PKG_VERSION, SerializeOptions::default())?,
        Command::Run(ProductOperatorRun {
            product_config,
            watch_namespace,
            telemetry_arguments,
            cluster_info_opts,
        }) => {
            let _tracing_guard = Tracing::builder()
                .service_name("hive-operator")
                .with_console_output((
                    ENV_VAR_CONSOLE_LOG,
                    LevelFilter::INFO,
                    !telemetry_arguments.no_console_output,
                ))
                // NOTE (@NickLarsenNZ): Before stackable-telemetry was used, the log directory was
                // set via an env: `HIVE_OPERATOR_LOG_DIRECTORY`.
                // See: https://github.com/stackabletech/operator-rs/blob/f035997fca85a54238c8de895389cc50b4d421e2/crates/stackable-operator/src/logging/mod.rs#L40
                // Now it will be `ROLLING_LOGS` (or via `--rolling-logs <DIRECTORY>`).
                .with_file_output(telemetry_arguments.rolling_logs.map(|log_directory| {
                    let rotation_period = telemetry_arguments
                        .rolling_logs_period
                        .unwrap_or(RollingPeriod::Never)
                        .deref()
                        .clone();

                    Settings::builder()
                        .with_environment_variable(ENV_VAR_CONSOLE_LOG)
                        .with_default_level(LevelFilter::INFO)
                        .file_log_settings_builder(log_directory, "tracing-rs.log")
                        .with_rotation_period(rotation_period)
                        .build()
                }))
                .with_otlp_log_exporter((
                    "OTLP_LOG",
                    LevelFilter::DEBUG,
                    telemetry_arguments.otlp_logs,
                ))
                .with_otlp_trace_exporter((
                    "OTLP_TRACE",
                    LevelFilter::DEBUG,
                    telemetry_arguments.otlp_traces,
                ))
                .build()
                .init()?;

            tracing::info!(
                built_info.pkg_version = built_info::PKG_VERSION,
                built_info.git_version = built_info::GIT_VERSION,
                built_info.target = built_info::TARGET,
                built_info.built_time_utc = built_info::BUILT_TIME_UTC,
                built_info.rustc_version = built_info::RUSTC_VERSION,
                "Starting {description}",
                description = built_info::PKG_DESCRIPTION
            );

            let product_config = product_config.load(&[
                "deploy/config-spec/properties.yaml",
                "/etc/stackable/hive-operator/config-spec/properties.yaml",
            ])?;

            let client = stackable_operator::client::initialize_operator(
                Some(OPERATOR_NAME.to_string()),
                &cluster_info_opts,
            )
            .await?;
            let event_recorder = Arc::new(Recorder::new(client.as_kube_client(), Reporter {
                controller: HIVE_FULL_CONTROLLER_NAME.to_string(),
                instance: None,
            }));

            let hive_controller = Controller::new(
                watch_namespace.get_api::<DeserializeGuard<v1alpha1::HiveCluster>>(&client),
                watcher::Config::default(),
            );
            let hive_store_1 = hive_controller.store();
            hive_controller.owns(
                watch_namespace.get_api::<Service>(&client),
                watcher::Config::default(),
            )
            .owns(
                watch_namespace.get_api::<StatefulSet>(&client),
                watcher::Config::default(),
            )
            .owns(
                watch_namespace.get_api::<ConfigMap>(&client),
                watcher::Config::default(),
            )
            .shutdown_on_signal()
            .watches(
                watch_namespace.get_api::<DeserializeGuard<ConfigMap>>(&client),
                watcher::Config::default(),
                move |config_map| {
                    hive_store_1
                        .state()
                        .into_iter()
                        .filter(move |hive| references_config_map(hive, &config_map))
                        .map(|hive| ObjectRef::from_obj(&*hive))
                },
            )
            .run(
                controller::reconcile_hive,
                controller::error_policy,
                Arc::new(controller::Ctx {
                    client: client.clone(),
                    product_config,
                }),
            )
            // We can let the reporting happen in the background
            .for_each_concurrent(
                16, // concurrency limit
                |result| {
                    // The event_recorder needs to be shared across all invocations, so that
                    // events are correctly aggregated
                    let event_recorder = event_recorder.clone();
                    async move {
                        report_controller_reconciled(
                            &event_recorder,
                            HIVE_FULL_CONTROLLER_NAME,
                            &result,
                        )
                        .await;
                    }
                },
            )
            .await;
        }
    }

    Ok(())
}

fn references_config_map(
    hive: &DeserializeGuard<v1alpha1::HiveCluster>,
    config_map: &DeserializeGuard<ConfigMap>,
) -> bool {
    let Ok(hive) = &hive.0 else {
        return false;
    };

    match hive.spec.cluster_config.hdfs.to_owned() {
        Some(hdfs_connection) => hdfs_connection.config_map == config_map.name_any(),
        None => false,
        }
}<|MERGE_RESOLUTION|>--- conflicted
+++ resolved
@@ -12,13 +12,9 @@
 use clap::Parser;
 use futures::stream::StreamExt;
 use stackable_operator::{
-<<<<<<< HEAD
-    cli::{Command, ProductOperatorRun}, k8s_openapi::api::{
-=======
     YamlSchema,
     cli::{Command, ProductOperatorRun, RollingPeriod},
     k8s_openapi::api::{
->>>>>>> 5ee3ad49
         apps::v1::StatefulSet,
         core::v1::{ConfigMap, Service},
     }, kube::{
