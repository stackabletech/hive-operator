// TODO: Look into how to properly resolve `clippy::large_enum_variant`.
// This will need changes in our and upstream error types.
#![allow(clippy::result_large_err)]

mod command;
mod config;
mod controller;
mod crd;
mod discovery;
mod kerberos;
mod listener;
mod operations;
mod product_logging;
mod service;

use std::sync::Arc;

use clap::Parser;
use futures::{FutureExt, StreamExt};
use stackable_operator::{
    YamlSchema,
    cli::{Command, RunArguments},
<<<<<<< HEAD
=======
    eos::EndOfSupportChecker,
>>>>>>> cd27fa07
    k8s_openapi::api::{
        apps::v1::StatefulSet,
        core::v1::{ConfigMap, Service},
    },
    kube::{
        ResourceExt,
        core::DeserializeGuard,
        runtime::{
            Controller,
            events::{Recorder, Reporter},
            reflector::ObjectRef,
            watcher,
        },
    },
    logging::controller::report_controller_reconciled,
    shared::yaml::SerializeOptions,
    telemetry::Tracing,
};

use crate::{
    controller::HIVE_FULL_CONTROLLER_NAME,
    crd::{HiveCluster, HiveClusterVersion, v1alpha1},
};

mod built_info {
    include!(concat!(env!("OUT_DIR"), "/built.rs"));
}

const OPERATOR_NAME: &str = "hive.stackable.tech";

#[derive(Parser)]
#[clap(about, author)]
struct Opts {
    #[clap(subcommand)]
    cmd: Command,
}

#[tokio::main]
async fn main() -> anyhow::Result<()> {
    let opts = Opts::parse();
    match opts.cmd {
        Command::Crd => HiveCluster::merged_crd(HiveClusterVersion::V1Alpha1)?
            .print_yaml_schema(built_info::PKG_VERSION, SerializeOptions::default())?,
        Command::Run(RunArguments {
<<<<<<< HEAD
            operator_environment: _,
            watch_namespace,
            product_config,
            maintenance: _,
=======
            product_config,
            watch_namespace,
            operator_environment: _,
            maintenance,
>>>>>>> cd27fa07
            common,
        }) => {
            // NOTE (@NickLarsenNZ): Before stackable-telemetry was used:
            // - The console log level was set by `HIVE_OPERATOR_LOG`, and is now `CONSOLE_LOG` (when using Tracing::pre_configured).
            // - The file log level was set by `HIVE_OPERATOR_LOG`, and is now set via `FILE_LOG` (when using Tracing::pre_configured).
            // - The file log directory was set by `HIVE_OPERATOR_LOG_DIRECTORY`, and is now set by `ROLLING_LOGS_DIR` (or via `--rolling-logs <DIRECTORY>`).
            let _tracing_guard =
                Tracing::pre_configured(built_info::PKG_NAME, common.telemetry).init()?;

            tracing::info!(
                built_info.pkg_version = built_info::PKG_VERSION,
                built_info.git_version = built_info::GIT_VERSION,
                built_info.target = built_info::TARGET,
                built_info.built_time_utc = built_info::BUILT_TIME_UTC,
                built_info.rustc_version = built_info::RUSTC_VERSION,
                "Starting {description}",
                description = built_info::PKG_DESCRIPTION
            );

            let eos_checker =
                EndOfSupportChecker::new(built_info::BUILT_TIME_UTC, maintenance.end_of_support)?
                    .run()
                    .map(anyhow::Ok);

            let product_config = product_config.load(&[
                "deploy/config-spec/properties.yaml",
                "/etc/stackable/hive-operator/config-spec/properties.yaml",
            ])?;

            let client = stackable_operator::client::initialize_operator(
                Some(OPERATOR_NAME.to_string()),
                &common.cluster_info,
            )
            .await?;
            let event_recorder = Arc::new(Recorder::new(
                client.as_kube_client(),
                Reporter {
                    controller: HIVE_FULL_CONTROLLER_NAME.to_string(),
                    instance: None,
                },
            ));

            let hive_controller = Controller::new(
                watch_namespace.get_api::<DeserializeGuard<v1alpha1::HiveCluster>>(&client),
                watcher::Config::default(),
            );
            let config_map_store = hive_controller.store();
            let hive_controller = hive_controller
                .owns(
                    watch_namespace.get_api::<Service>(&client),
                    watcher::Config::default(),
                )
                .owns(
                    watch_namespace.get_api::<StatefulSet>(&client),
                    watcher::Config::default(),
                )
                .owns(
                    watch_namespace.get_api::<ConfigMap>(&client),
                    watcher::Config::default(),
                )
                .shutdown_on_signal()
                .watches(
                    watch_namespace.get_api::<DeserializeGuard<ConfigMap>>(&client),
                    watcher::Config::default(),
                    move |config_map| {
                        config_map_store
                            .state()
                            .into_iter()
                            .filter(move |hive| references_config_map(hive, &config_map))
                            .map(|hive| ObjectRef::from_obj(&*hive))
                    },
                )
                .run(
                    controller::reconcile_hive,
                    controller::error_policy,
                    Arc::new(controller::Ctx {
                        client: client.clone(),
                        product_config,
                    }),
                )
                // We can let the reporting happen in the background
                .for_each_concurrent(
                    16, // concurrency limit
                    |result| {
                        // The event_recorder needs to be shared across all invocations, so that
                        // events are correctly aggregated
                        let event_recorder = event_recorder.clone();
                        async move {
                            report_controller_reconciled(
                                &event_recorder,
                                HIVE_FULL_CONTROLLER_NAME,
                                &result,
                            )
                            .await;
                        }
                    },
                )
                .map(anyhow::Ok);

            futures::try_join!(hive_controller, eos_checker)?;
        }
    }

    Ok(())
}

fn references_config_map(
    hive: &DeserializeGuard<v1alpha1::HiveCluster>,
    config_map: &DeserializeGuard<ConfigMap>,
) -> bool {
    let Ok(hive) = &hive.0 else {
        return false;
    };

    match &hive.spec.cluster_config.hdfs {
        Some(hdfs_connection) => hdfs_connection.config_map == config_map.name_any(),
        None => false,
    }
}<|MERGE_RESOLUTION|>--- conflicted
+++ resolved
@@ -20,10 +20,7 @@
 use stackable_operator::{
     YamlSchema,
     cli::{Command, RunArguments},
-<<<<<<< HEAD
-=======
     eos::EndOfSupportChecker,
->>>>>>> cd27fa07
     k8s_openapi::api::{
         apps::v1::StatefulSet,
         core::v1::{ConfigMap, Service},
@@ -68,17 +65,10 @@
         Command::Crd => HiveCluster::merged_crd(HiveClusterVersion::V1Alpha1)?
             .print_yaml_schema(built_info::PKG_VERSION, SerializeOptions::default())?,
         Command::Run(RunArguments {
-<<<<<<< HEAD
             operator_environment: _,
             watch_namespace,
             product_config,
-            maintenance: _,
-=======
-            product_config,
-            watch_namespace,
-            operator_environment: _,
             maintenance,
->>>>>>> cd27fa07
             common,
         }) => {
             // NOTE (@NickLarsenNZ): Before stackable-telemetry was used:
