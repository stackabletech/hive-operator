---
apiVersion: apiextensions.k8s.io/v1
kind: CustomResourceDefinition
metadata:
  name: hiveclusters.hive.stackable.tech
  annotations:
    helm.sh/resource-policy: keep
spec:
  group: hive.stackable.tech
  names:
    categories: []
    kind: HiveCluster
    plural: hiveclusters
    shortNames:
      - hive
    singular: hivecluster
  scope: Namespaced
  versions:
    - additionalPrinterColumns: []
      name: v1alpha1
      schema:
        openAPIV3Schema:
          description: Auto-generated derived type for HiveClusterSpec via `CustomResource`
          properties:
            spec:
              properties:
                clusterConfig:
                  description: General Hive metastore cluster settings
                  properties:
                    database:
                      description: Database connection specification
                      properties:
                        connString:
                          type: string
                        dbType:
                          enum:
                            - derby
                            - mysql
                            - postgres
                            - oracle
                            - mssql
                          type: string
                        password:
                          type: string
                        user:
                          type: string
                      required:
                        - connString
                        - dbType
                        - password
                        - user
                      type: object
                    hdfs:
                      description: HDFS connection specification
                      nullable: true
                      properties:
                        configMap:
                          description: Name of the discovery-configmap providing information about the HDFS cluster
                          type: string
                      required:
                        - configMap
                      type: object
                    s3:
                      description: S3 connection specification
                      nullable: true
                      oneOf:
                        - required:
                            - inline
                        - required:
                            - reference
                      properties:
                        inline:
                          description: S3 connection definition as CRD.
                          properties:
                            accessStyle:
                              description: Which access style to use. Defaults to virtual hosted-style as most of the data products out there. Have a look at the official documentation on <https://docs.aws.amazon.com/AmazonS3/latest/userguide/VirtualHosting.html>
                              enum:
                                - Path
                                - VirtualHosted
                              nullable: true
                              type: string
                            credentials:
                              description: If the S3 uses authentication you have to specify you S3 credentials. In the most cases a SecretClass providing `accessKey` and `secretKey` is sufficient.
                              nullable: true
                              properties:
                                scope:
                                  description: '[Scope](https://docs.stackable.tech/secret-operator/scope.html) of the [SecretClass](https://docs.stackable.tech/secret-operator/secretclass.html)'
                                  nullable: true
                                  properties:
                                    node:
                                      default: false
                                      type: boolean
                                    pod:
                                      default: false
                                      type: boolean
                                    services:
                                      default: []
                                      items:
                                        type: string
                                      type: array
                                  type: object
                                secretClass:
                                  description: '[SecretClass](https://docs.stackable.tech/secret-operator/secretclass.html) containing the LDAP bind credentials'
                                  type: string
                              required:
                                - secretClass
                              type: object
                            host:
                              description: Hostname of the S3 server without any protocol or port
                              nullable: true
                              type: string
                            port:
                              description: Port the S3 server listens on. If not specified the products will determine the port to use.
                              format: uint16
                              minimum: 0.0
                              nullable: true
                              type: integer
                            tls:
                              description: If you want to use TLS when talking to S3 you can enable TLS encrypted communication with this setting.
                              nullable: true
                              properties:
                                verification:
                                  description: The verification method used to verify the certificates of the server and/or the client
                                  oneOf:
                                    - required:
                                        - none
                                    - required:
                                        - server
                                  properties:
                                    none:
                                      description: Use TLS but don't verify certificates
                                      type: object
                                    server:
                                      description: Use TLS and ca certificate to verify the server
                                      properties:
                                        caCert:
                                          description: Ca cert to verify the server
                                          oneOf:
                                            - required:
                                                - webPki
                                            - required:
                                                - secretClass
                                          properties:
                                            secretClass:
                                              description: Name of the SecretClass which will provide the ca cert. Note that a SecretClass does not need to have a key but can also work with just a ca cert. So if you got provided with a ca cert but don't have access to the key you can still use this method.
                                              type: string
                                            webPki:
                                              description: Use TLS and the ca certificates trusted by the common web browsers to verify the server. This can be useful when you e.g. use public AWS S3 or other public available services.
                                              type: object
                                          type: object
                                      required:
                                        - caCert
                                      type: object
                                  type: object
                              required:
                                - verification
                              type: object
                          type: object
                        reference:
                          type: string
                      type: object
                    serviceType:
                      description: Specify the type of the created kubernetes service. This attribute will be removed in a future release when listener-operator is finished. Use with caution.
                      enum:
                        - NodePort
                        - ClusterIP
                      nullable: true
                      type: string
                    vectorAggregatorConfigMapName:
                      description: Name of the Vector aggregator discovery ConfigMap. It must contain the key `ADDRESS` with the address of the Vector aggregator.
                      nullable: true
                      type: string
                  required:
                    - database
                  type: object
                clusterOperation:
                  default:
                    stopped: false
                    reconciliationPaused: false
<<<<<<< HEAD
=======
                  description: Cluster operations like pause reconciliation or cluster stop.
>>>>>>> e27bfc6e
                  properties:
                    reconciliationPaused:
                      default: false
                      description: Flag to stop cluster reconciliation by the operator. This means that all changes in the custom resource spec are ignored until this flag is set to false or removed. The operator will however still watch the deployed resources at the time and update the custom resource status field. If applied at the same time with `stopped`, `reconciliationPaused` will take precedence over `stopped` and stop the reconciliation immediately.
                      type: boolean
                    stopped:
                      default: false
                      description: Flag to stop the cluster. This means all deployed resources (e.g. Services, StatefulSets, ConfigMaps) are kept but all deployed Pods (e.g. replicas from a StatefulSet) are scaled to 0 and therefore stopped and removed. If applied at the same time with `reconciliationPaused`, the latter will pause reconciliation and `stopped` will take no effect until `reconciliationPaused` is set to false or removed.
                      type: boolean
                  type: object
                image:
                  anyOf:
                    - required:
                        - custom
                        - productVersion
                    - required:
                        - productVersion
                        - stackableVersion
                  description: The Hive metastore image to use
                  properties:
                    custom:
                      description: Overwrite the docker image. Specify the full docker image name, e.g. `docker.stackable.tech/stackable/superset:1.4.1-stackable2.1.0`
                      type: string
                    productVersion:
                      description: Version of the product, e.g. `1.4.1`.
                      type: string
                    pullPolicy:
                      default: IfNotPresent
                      description: '[Pull policy](https://kubernetes.io/docs/concepts/containers/images/#image-pull-policy) used when pulling the Images'
                      enum:
                        - IfNotPresent
                        - Always
                        - Never
                      type: string
                    pullSecrets:
                      description: '[Image pull secrets](https://kubernetes.io/docs/concepts/containers/images/#specifying-imagepullsecrets-on-a-pod) to pull images from a private registry'
                      items:
                        description: LocalObjectReference contains enough information to let you locate the referenced object inside the same namespace.
                        properties:
                          name:
                            description: 'Name of the referent. More info: https://kubernetes.io/docs/concepts/overview/working-with-objects/names/#names'
                            type: string
                        type: object
                      nullable: true
                      type: array
                    repo:
                      description: Name of the docker repo, e.g. `docker.stackable.tech/stackable`
                      nullable: true
                      type: string
                    stackableVersion:
                      description: Stackable version of the product, e.g. 2.1.0
                      type: string
                  type: object
                metastore:
                  nullable: true
                  properties:
                    cliOverrides:
                      additionalProperties:
                        type: string
                      default: {}
                      type: object
                    config:
                      default: {}
                      properties:
                        affinity:
                          default:
                            podAffinity: null
                            podAntiAffinity: null
                            nodeAffinity: null
                            nodeSelector: null
                          properties:
                            nodeAffinity:
                              description: Node affinity is a group of node affinity scheduling rules.
                              nullable: true
                              properties:
                                preferredDuringSchedulingIgnoredDuringExecution:
                                  description: The scheduler will prefer to schedule pods to nodes that satisfy the affinity expressions specified by this field, but it may choose a node that violates one or more of the expressions. The node that is most preferred is the one with the greatest sum of weights, i.e. for each node that meets all of the scheduling requirements (resource request, requiredDuringScheduling affinity expressions, etc.), compute a sum by iterating through the elements of this field and adding "weight" to the sum if the node matches the corresponding matchExpressions; the node(s) with the highest sum are the most preferred.
                                  items:
                                    description: An empty preferred scheduling term matches all objects with implicit weight 0 (i.e. it's a no-op). A null preferred scheduling term matches no objects (i.e. is also a no-op).
                                    properties:
                                      preference:
                                        description: A node selector term, associated with the corresponding weight.
                                        properties:
                                          matchExpressions:
                                            description: A list of node selector requirements by node's labels.
                                            items:
                                              description: A node selector requirement is a selector that contains values, a key, and an operator that relates the key and values.
                                              properties:
                                                key:
                                                  description: The label key that the selector applies to.
                                                  type: string
                                                operator:
                                                  description: |+
                                                    Represents a key's relationship to a set of values. Valid operators are In, NotIn, Exists, DoesNotExist. Gt, and Lt.

                                                  type: string
                                                values:
                                                  description: An array of string values. If the operator is In or NotIn, the values array must be non-empty. If the operator is Exists or DoesNotExist, the values array must be empty. If the operator is Gt or Lt, the values array must have a single element, which will be interpreted as an integer. This array is replaced during a strategic merge patch.
                                                  items:
                                                    type: string
                                                  type: array
                                              required:
                                                - key
                                                - operator
                                              type: object
                                            type: array
                                          matchFields:
                                            description: A list of node selector requirements by node's fields.
                                            items:
                                              description: A node selector requirement is a selector that contains values, a key, and an operator that relates the key and values.
                                              properties:
                                                key:
                                                  description: The label key that the selector applies to.
                                                  type: string
                                                operator:
                                                  description: |+
                                                    Represents a key's relationship to a set of values. Valid operators are In, NotIn, Exists, DoesNotExist. Gt, and Lt.

                                                  type: string
                                                values:
                                                  description: An array of string values. If the operator is In or NotIn, the values array must be non-empty. If the operator is Exists or DoesNotExist, the values array must be empty. If the operator is Gt or Lt, the values array must have a single element, which will be interpreted as an integer. This array is replaced during a strategic merge patch.
                                                  items:
                                                    type: string
                                                  type: array
                                              required:
                                                - key
                                                - operator
                                              type: object
                                            type: array
                                        type: object
                                      weight:
                                        description: Weight associated with matching the corresponding nodeSelectorTerm, in the range 1-100.
                                        format: int32
                                        type: integer
                                    required:
                                      - preference
                                      - weight
                                    type: object
                                  type: array
                                requiredDuringSchedulingIgnoredDuringExecution:
                                  description: If the affinity requirements specified by this field are not met at scheduling time, the pod will not be scheduled onto the node. If the affinity requirements specified by this field cease to be met at some point during pod execution (e.g. due to an update), the system may or may not try to eventually evict the pod from its node.
                                  properties:
                                    nodeSelectorTerms:
                                      description: Required. A list of node selector terms. The terms are ORed.
                                      items:
                                        description: A null or empty node selector term matches no objects. The requirements of them are ANDed. The TopologySelectorTerm type implements a subset of the NodeSelectorTerm.
                                        properties:
                                          matchExpressions:
                                            description: A list of node selector requirements by node's labels.
                                            items:
                                              description: A node selector requirement is a selector that contains values, a key, and an operator that relates the key and values.
                                              properties:
                                                key:
                                                  description: The label key that the selector applies to.
                                                  type: string
                                                operator:
                                                  description: |+
                                                    Represents a key's relationship to a set of values. Valid operators are In, NotIn, Exists, DoesNotExist. Gt, and Lt.

                                                  type: string
                                                values:
                                                  description: An array of string values. If the operator is In or NotIn, the values array must be non-empty. If the operator is Exists or DoesNotExist, the values array must be empty. If the operator is Gt or Lt, the values array must have a single element, which will be interpreted as an integer. This array is replaced during a strategic merge patch.
                                                  items:
                                                    type: string
                                                  type: array
                                              required:
                                                - key
                                                - operator
                                              type: object
                                            type: array
                                          matchFields:
                                            description: A list of node selector requirements by node's fields.
                                            items:
                                              description: A node selector requirement is a selector that contains values, a key, and an operator that relates the key and values.
                                              properties:
                                                key:
                                                  description: The label key that the selector applies to.
                                                  type: string
                                                operator:
                                                  description: |+
                                                    Represents a key's relationship to a set of values. Valid operators are In, NotIn, Exists, DoesNotExist. Gt, and Lt.

                                                  type: string
                                                values:
                                                  description: An array of string values. If the operator is In or NotIn, the values array must be non-empty. If the operator is Exists or DoesNotExist, the values array must be empty. If the operator is Gt or Lt, the values array must have a single element, which will be interpreted as an integer. This array is replaced during a strategic merge patch.
                                                  items:
                                                    type: string
                                                  type: array
                                              required:
                                                - key
                                                - operator
                                              type: object
                                            type: array
                                        type: object
                                      type: array
                                  required:
                                    - nodeSelectorTerms
                                  type: object
                              type: object
                            nodeSelector:
                              nullable: true
                              type: object
                            podAffinity:
                              description: Pod affinity is a group of inter pod affinity scheduling rules.
                              nullable: true
                              properties:
                                preferredDuringSchedulingIgnoredDuringExecution:
                                  description: The scheduler will prefer to schedule pods to nodes that satisfy the affinity expressions specified by this field, but it may choose a node that violates one or more of the expressions. The node that is most preferred is the one with the greatest sum of weights, i.e. for each node that meets all of the scheduling requirements (resource request, requiredDuringScheduling affinity expressions, etc.), compute a sum by iterating through the elements of this field and adding "weight" to the sum if the node has pods which matches the corresponding podAffinityTerm; the node(s) with the highest sum are the most preferred.
                                  items:
                                    description: The weights of all of the matched WeightedPodAffinityTerm fields are added per-node to find the most preferred node(s)
                                    properties:
                                      podAffinityTerm:
                                        description: Required. A pod affinity term, associated with the corresponding weight.
                                        properties:
                                          labelSelector:
                                            description: A label query over a set of resources, in this case pods.
                                            properties:
                                              matchExpressions:
                                                description: matchExpressions is a list of label selector requirements. The requirements are ANDed.
                                                items:
                                                  description: A label selector requirement is a selector that contains values, a key, and an operator that relates the key and values.
                                                  properties:
                                                    key:
                                                      description: key is the label key that the selector applies to.
                                                      type: string
                                                    operator:
                                                      description: operator represents a key's relationship to a set of values. Valid operators are In, NotIn, Exists and DoesNotExist.
                                                      type: string
                                                    values:
                                                      description: values is an array of string values. If the operator is In or NotIn, the values array must be non-empty. If the operator is Exists or DoesNotExist, the values array must be empty. This array is replaced during a strategic merge patch.
                                                      items:
                                                        type: string
                                                      type: array
                                                  required:
                                                    - key
                                                    - operator
                                                  type: object
                                                type: array
                                              matchLabels:
                                                additionalProperties:
                                                  type: string
                                                description: matchLabels is a map of {key,value} pairs. A single {key,value} in the matchLabels map is equivalent to an element of matchExpressions, whose key field is "key", the operator is "In", and the values array contains only "value". The requirements are ANDed.
                                                type: object
                                            type: object
                                          namespaceSelector:
                                            description: A label query over the set of namespaces that the term applies to. The term is applied to the union of the namespaces selected by this field and the ones listed in the namespaces field. null selector and null or empty namespaces list means "this pod's namespace". An empty selector ({}) matches all namespaces.
                                            properties:
                                              matchExpressions:
                                                description: matchExpressions is a list of label selector requirements. The requirements are ANDed.
                                                items:
                                                  description: A label selector requirement is a selector that contains values, a key, and an operator that relates the key and values.
                                                  properties:
                                                    key:
                                                      description: key is the label key that the selector applies to.
                                                      type: string
                                                    operator:
                                                      description: operator represents a key's relationship to a set of values. Valid operators are In, NotIn, Exists and DoesNotExist.
                                                      type: string
                                                    values:
                                                      description: values is an array of string values. If the operator is In or NotIn, the values array must be non-empty. If the operator is Exists or DoesNotExist, the values array must be empty. This array is replaced during a strategic merge patch.
                                                      items:
                                                        type: string
                                                      type: array
                                                  required:
                                                    - key
                                                    - operator
                                                  type: object
                                                type: array
                                              matchLabels:
                                                additionalProperties:
                                                  type: string
                                                description: matchLabels is a map of {key,value} pairs. A single {key,value} in the matchLabels map is equivalent to an element of matchExpressions, whose key field is "key", the operator is "In", and the values array contains only "value". The requirements are ANDed.
                                                type: object
                                            type: object
                                          namespaces:
                                            description: namespaces specifies a static list of namespace names that the term applies to. The term is applied to the union of the namespaces listed in this field and the ones selected by namespaceSelector. null or empty namespaces list and null namespaceSelector means "this pod's namespace".
                                            items:
                                              type: string
                                            type: array
                                          topologyKey:
                                            description: This pod should be co-located (affinity) or not co-located (anti-affinity) with the pods matching the labelSelector in the specified namespaces, where co-located is defined as running on a node whose value of the label with key topologyKey matches that of any node on which any of the selected pods is running. Empty topologyKey is not allowed.
                                            type: string
                                        required:
                                          - topologyKey
                                        type: object
                                      weight:
                                        description: weight associated with matching the corresponding podAffinityTerm, in the range 1-100.
                                        format: int32
                                        type: integer
                                    required:
                                      - podAffinityTerm
                                      - weight
                                    type: object
                                  type: array
                                requiredDuringSchedulingIgnoredDuringExecution:
                                  description: If the affinity requirements specified by this field are not met at scheduling time, the pod will not be scheduled onto the node. If the affinity requirements specified by this field cease to be met at some point during pod execution (e.g. due to a pod label update), the system may or may not try to eventually evict the pod from its node. When there are multiple elements, the lists of nodes corresponding to each podAffinityTerm are intersected, i.e. all terms must be satisfied.
                                  items:
                                    description: Defines a set of pods (namely those matching the labelSelector relative to the given namespace(s)) that this pod should be co-located (affinity) or not co-located (anti-affinity) with, where co-located is defined as running on a node whose value of the label with key <topologyKey> matches that of any node on which a pod of the set of pods is running
                                    properties:
                                      labelSelector:
                                        description: A label query over a set of resources, in this case pods.
                                        properties:
                                          matchExpressions:
                                            description: matchExpressions is a list of label selector requirements. The requirements are ANDed.
                                            items:
                                              description: A label selector requirement is a selector that contains values, a key, and an operator that relates the key and values.
                                              properties:
                                                key:
                                                  description: key is the label key that the selector applies to.
                                                  type: string
                                                operator:
                                                  description: operator represents a key's relationship to a set of values. Valid operators are In, NotIn, Exists and DoesNotExist.
                                                  type: string
                                                values:
                                                  description: values is an array of string values. If the operator is In or NotIn, the values array must be non-empty. If the operator is Exists or DoesNotExist, the values array must be empty. This array is replaced during a strategic merge patch.
                                                  items:
                                                    type: string
                                                  type: array
                                              required:
                                                - key
                                                - operator
                                              type: object
                                            type: array
                                          matchLabels:
                                            additionalProperties:
                                              type: string
                                            description: matchLabels is a map of {key,value} pairs. A single {key,value} in the matchLabels map is equivalent to an element of matchExpressions, whose key field is "key", the operator is "In", and the values array contains only "value". The requirements are ANDed.
                                            type: object
                                        type: object
                                      namespaceSelector:
                                        description: A label query over the set of namespaces that the term applies to. The term is applied to the union of the namespaces selected by this field and the ones listed in the namespaces field. null selector and null or empty namespaces list means "this pod's namespace". An empty selector ({}) matches all namespaces.
                                        properties:
                                          matchExpressions:
                                            description: matchExpressions is a list of label selector requirements. The requirements are ANDed.
                                            items:
                                              description: A label selector requirement is a selector that contains values, a key, and an operator that relates the key and values.
                                              properties:
                                                key:
                                                  description: key is the label key that the selector applies to.
                                                  type: string
                                                operator:
                                                  description: operator represents a key's relationship to a set of values. Valid operators are In, NotIn, Exists and DoesNotExist.
                                                  type: string
                                                values:
                                                  description: values is an array of string values. If the operator is In or NotIn, the values array must be non-empty. If the operator is Exists or DoesNotExist, the values array must be empty. This array is replaced during a strategic merge patch.
                                                  items:
                                                    type: string
                                                  type: array
                                              required:
                                                - key
                                                - operator
                                              type: object
                                            type: array
                                          matchLabels:
                                            additionalProperties:
                                              type: string
                                            description: matchLabels is a map of {key,value} pairs. A single {key,value} in the matchLabels map is equivalent to an element of matchExpressions, whose key field is "key", the operator is "In", and the values array contains only "value". The requirements are ANDed.
                                            type: object
                                        type: object
                                      namespaces:
                                        description: namespaces specifies a static list of namespace names that the term applies to. The term is applied to the union of the namespaces listed in this field and the ones selected by namespaceSelector. null or empty namespaces list and null namespaceSelector means "this pod's namespace".
                                        items:
                                          type: string
                                        type: array
                                      topologyKey:
                                        description: This pod should be co-located (affinity) or not co-located (anti-affinity) with the pods matching the labelSelector in the specified namespaces, where co-located is defined as running on a node whose value of the label with key topologyKey matches that of any node on which any of the selected pods is running. Empty topologyKey is not allowed.
                                        type: string
                                    required:
                                      - topologyKey
                                    type: object
                                  type: array
                              type: object
                            podAntiAffinity:
                              description: Pod anti affinity is a group of inter pod anti affinity scheduling rules.
                              nullable: true
                              properties:
                                preferredDuringSchedulingIgnoredDuringExecution:
                                  description: The scheduler will prefer to schedule pods to nodes that satisfy the anti-affinity expressions specified by this field, but it may choose a node that violates one or more of the expressions. The node that is most preferred is the one with the greatest sum of weights, i.e. for each node that meets all of the scheduling requirements (resource request, requiredDuringScheduling anti-affinity expressions, etc.), compute a sum by iterating through the elements of this field and adding "weight" to the sum if the node has pods which matches the corresponding podAffinityTerm; the node(s) with the highest sum are the most preferred.
                                  items:
                                    description: The weights of all of the matched WeightedPodAffinityTerm fields are added per-node to find the most preferred node(s)
                                    properties:
                                      podAffinityTerm:
                                        description: Required. A pod affinity term, associated with the corresponding weight.
                                        properties:
                                          labelSelector:
                                            description: A label query over a set of resources, in this case pods.
                                            properties:
                                              matchExpressions:
                                                description: matchExpressions is a list of label selector requirements. The requirements are ANDed.
                                                items:
                                                  description: A label selector requirement is a selector that contains values, a key, and an operator that relates the key and values.
                                                  properties:
                                                    key:
                                                      description: key is the label key that the selector applies to.
                                                      type: string
                                                    operator:
                                                      description: operator represents a key's relationship to a set of values. Valid operators are In, NotIn, Exists and DoesNotExist.
                                                      type: string
                                                    values:
                                                      description: values is an array of string values. If the operator is In or NotIn, the values array must be non-empty. If the operator is Exists or DoesNotExist, the values array must be empty. This array is replaced during a strategic merge patch.
                                                      items:
                                                        type: string
                                                      type: array
                                                  required:
                                                    - key
                                                    - operator
                                                  type: object
                                                type: array
                                              matchLabels:
                                                additionalProperties:
                                                  type: string
                                                description: matchLabels is a map of {key,value} pairs. A single {key,value} in the matchLabels map is equivalent to an element of matchExpressions, whose key field is "key", the operator is "In", and the values array contains only "value". The requirements are ANDed.
                                                type: object
                                            type: object
                                          namespaceSelector:
                                            description: A label query over the set of namespaces that the term applies to. The term is applied to the union of the namespaces selected by this field and the ones listed in the namespaces field. null selector and null or empty namespaces list means "this pod's namespace". An empty selector ({}) matches all namespaces.
                                            properties:
                                              matchExpressions:
                                                description: matchExpressions is a list of label selector requirements. The requirements are ANDed.
                                                items:
                                                  description: A label selector requirement is a selector that contains values, a key, and an operator that relates the key and values.
                                                  properties:
                                                    key:
                                                      description: key is the label key that the selector applies to.
                                                      type: string
                                                    operator:
                                                      description: operator represents a key's relationship to a set of values. Valid operators are In, NotIn, Exists and DoesNotExist.
                                                      type: string
                                                    values:
                                                      description: values is an array of string values. If the operator is In or NotIn, the values array must be non-empty. If the operator is Exists or DoesNotExist, the values array must be empty. This array is replaced during a strategic merge patch.
                                                      items:
                                                        type: string
                                                      type: array
                                                  required:
                                                    - key
                                                    - operator
                                                  type: object
                                                type: array
                                              matchLabels:
                                                additionalProperties:
                                                  type: string
                                                description: matchLabels is a map of {key,value} pairs. A single {key,value} in the matchLabels map is equivalent to an element of matchExpressions, whose key field is "key", the operator is "In", and the values array contains only "value". The requirements are ANDed.
                                                type: object
                                            type: object
                                          namespaces:
                                            description: namespaces specifies a static list of namespace names that the term applies to. The term is applied to the union of the namespaces listed in this field and the ones selected by namespaceSelector. null or empty namespaces list and null namespaceSelector means "this pod's namespace".
                                            items:
                                              type: string
                                            type: array
                                          topologyKey:
                                            description: This pod should be co-located (affinity) or not co-located (anti-affinity) with the pods matching the labelSelector in the specified namespaces, where co-located is defined as running on a node whose value of the label with key topologyKey matches that of any node on which any of the selected pods is running. Empty topologyKey is not allowed.
                                            type: string
                                        required:
                                          - topologyKey
                                        type: object
                                      weight:
                                        description: weight associated with matching the corresponding podAffinityTerm, in the range 1-100.
                                        format: int32
                                        type: integer
                                    required:
                                      - podAffinityTerm
                                      - weight
                                    type: object
                                  type: array
                                requiredDuringSchedulingIgnoredDuringExecution:
                                  description: If the anti-affinity requirements specified by this field are not met at scheduling time, the pod will not be scheduled onto the node. If the anti-affinity requirements specified by this field cease to be met at some point during pod execution (e.g. due to a pod label update), the system may or may not try to eventually evict the pod from its node. When there are multiple elements, the lists of nodes corresponding to each podAffinityTerm are intersected, i.e. all terms must be satisfied.
                                  items:
                                    description: Defines a set of pods (namely those matching the labelSelector relative to the given namespace(s)) that this pod should be co-located (affinity) or not co-located (anti-affinity) with, where co-located is defined as running on a node whose value of the label with key <topologyKey> matches that of any node on which a pod of the set of pods is running
                                    properties:
                                      labelSelector:
                                        description: A label query over a set of resources, in this case pods.
                                        properties:
                                          matchExpressions:
                                            description: matchExpressions is a list of label selector requirements. The requirements are ANDed.
                                            items:
                                              description: A label selector requirement is a selector that contains values, a key, and an operator that relates the key and values.
                                              properties:
                                                key:
                                                  description: key is the label key that the selector applies to.
                                                  type: string
                                                operator:
                                                  description: operator represents a key's relationship to a set of values. Valid operators are In, NotIn, Exists and DoesNotExist.
                                                  type: string
                                                values:
                                                  description: values is an array of string values. If the operator is In or NotIn, the values array must be non-empty. If the operator is Exists or DoesNotExist, the values array must be empty. This array is replaced during a strategic merge patch.
                                                  items:
                                                    type: string
                                                  type: array
                                              required:
                                                - key
                                                - operator
                                              type: object
                                            type: array
                                          matchLabels:
                                            additionalProperties:
                                              type: string
                                            description: matchLabels is a map of {key,value} pairs. A single {key,value} in the matchLabels map is equivalent to an element of matchExpressions, whose key field is "key", the operator is "In", and the values array contains only "value". The requirements are ANDed.
                                            type: object
                                        type: object
                                      namespaceSelector:
                                        description: A label query over the set of namespaces that the term applies to. The term is applied to the union of the namespaces selected by this field and the ones listed in the namespaces field. null selector and null or empty namespaces list means "this pod's namespace". An empty selector ({}) matches all namespaces.
                                        properties:
                                          matchExpressions:
                                            description: matchExpressions is a list of label selector requirements. The requirements are ANDed.
                                            items:
                                              description: A label selector requirement is a selector that contains values, a key, and an operator that relates the key and values.
                                              properties:
                                                key:
                                                  description: key is the label key that the selector applies to.
                                                  type: string
                                                operator:
                                                  description: operator represents a key's relationship to a set of values. Valid operators are In, NotIn, Exists and DoesNotExist.
                                                  type: string
                                                values:
                                                  description: values is an array of string values. If the operator is In or NotIn, the values array must be non-empty. If the operator is Exists or DoesNotExist, the values array must be empty. This array is replaced during a strategic merge patch.
                                                  items:
                                                    type: string
                                                  type: array
                                              required:
                                                - key
                                                - operator
                                              type: object
                                            type: array
                                          matchLabels:
                                            additionalProperties:
                                              type: string
                                            description: matchLabels is a map of {key,value} pairs. A single {key,value} in the matchLabels map is equivalent to an element of matchExpressions, whose key field is "key", the operator is "In", and the values array contains only "value". The requirements are ANDed.
                                            type: object
                                        type: object
                                      namespaces:
                                        description: namespaces specifies a static list of namespace names that the term applies to. The term is applied to the union of the namespaces listed in this field and the ones selected by namespaceSelector. null or empty namespaces list and null namespaceSelector means "this pod's namespace".
                                        items:
                                          type: string
                                        type: array
                                      topologyKey:
                                        description: This pod should be co-located (affinity) or not co-located (anti-affinity) with the pods matching the labelSelector in the specified namespaces, where co-located is defined as running on a node whose value of the label with key topologyKey matches that of any node on which any of the selected pods is running. Empty topologyKey is not allowed.
                                        type: string
                                    required:
                                      - topologyKey
                                    type: object
                                  type: array
                              type: object
                          type: object
                        logging:
                          default:
                            enableVectorAgent: null
                            containers: {}
                          properties:
                            containers:
                              additionalProperties:
                                anyOf:
                                  - required:
                                      - custom
                                  - {}
                                description: Fragment derived from `ContainerLogConfigChoice`
                                properties:
                                  console:
                                    nullable: true
                                    properties:
                                      level:
                                        description: Log levels
                                        enum:
                                          - TRACE
                                          - DEBUG
                                          - INFO
                                          - WARN
                                          - ERROR
                                          - FATAL
                                          - NONE
                                        nullable: true
                                        type: string
                                    type: object
                                  custom:
                                    description: Custom log configuration provided in a ConfigMap
                                    properties:
                                      configMap:
                                        nullable: true
                                        type: string
                                    type: object
                                  file:
                                    nullable: true
                                    properties:
                                      level:
                                        description: Log levels
                                        enum:
                                          - TRACE
                                          - DEBUG
                                          - INFO
                                          - WARN
                                          - ERROR
                                          - FATAL
                                          - NONE
                                        nullable: true
                                        type: string
                                    type: object
                                  loggers:
                                    additionalProperties:
                                      properties:
                                        level:
                                          description: Log levels
                                          enum:
                                            - TRACE
                                            - DEBUG
                                            - INFO
                                            - WARN
                                            - ERROR
                                            - FATAL
                                            - NONE
                                          nullable: true
                                          type: string
                                      type: object
                                    default: {}
                                    type: object
                                type: object
                              type: object
                            enableVectorAgent:
                              nullable: true
                              type: boolean
                          type: object
                        resources:
                          default:
                            memory:
                              limit: null
                              runtimeLimits: {}
                            cpu:
                              min: null
                              max: null
                            storage:
                              data:
                                capacity: null
                          properties:
                            cpu:
                              default:
                                min: null
                                max: null
                              properties:
                                max:
                                  description: "Quantity is a fixed-point representation of a number. It provides convenient marshaling/unmarshaling in JSON and YAML, in addition to String() and AsInt64() accessors.\n\nThe serialization format is:\n\n``` <quantity>        ::= <signedNumber><suffix>\n\n\t(Note that <suffix> may be empty, from the \"\" case in <decimalSI>.)\n\n<digit>           ::= 0 | 1 | ... | 9 <digits>          ::= <digit> | <digit><digits> <number>          ::= <digits> | <digits>.<digits> | <digits>. | .<digits> <sign>            ::= \"+\" | \"-\" <signedNumber>    ::= <number> | <sign><number> <suffix>          ::= <binarySI> | <decimalExponent> | <decimalSI> <binarySI>        ::= Ki | Mi | Gi | Ti | Pi | Ei\n\n\t(International System of units; See: http://physics.nist.gov/cuu/Units/binary.html)\n\n<decimalSI>       ::= m | \"\" | k | M | G | T | P | E\n\n\t(Note that 1024 = 1Ki but 1000 = 1k; I didn't choose the capitalization.)\n\n<decimalExponent> ::= \"e\" <signedNumber> | \"E\" <signedNumber> ```\n\nNo matter which of the three exponent forms is used, no quantity may represent a number greater than 2^63-1 in magnitude, nor may it have more than 3 decimal places. Numbers larger or more precise will be capped or rounded up. (E.g.: 0.1m will rounded up to 1m.) This may be extended in the future if we require larger or smaller quantities.\n\nWhen a Quantity is parsed from a string, it will remember the type of suffix it had, and will use the same type again when it is serialized.\n\nBefore serializing, Quantity will be put in \"canonical form\". This means that Exponent/suffix will be adjusted up or down (with a corresponding increase or decrease in Mantissa) such that:\n\n- No precision is lost - No fractional digits will be emitted - The exponent (or suffix) is as large as possible.\n\nThe sign will be omitted unless the number is negative.\n\nExamples:\n\n- 1.5 will be serialized as \"1500m\" - 1.5Gi will be serialized as \"1536Mi\"\n\nNote that the quantity will NEVER be internally represented by a floating point number. That is the whole point of this exercise.\n\nNon-canonical values will still parse as long as they are well formed, but will be re-emitted in their canonical form. (So always use canonical form, or don't diff.)\n\nThis format is intended to make it difficult to use these numbers without writing some sort of special handling code in the hopes that that will cause implementors to also use a fixed point implementation."
                                  nullable: true
                                  type: string
                                min:
                                  description: "Quantity is a fixed-point representation of a number. It provides convenient marshaling/unmarshaling in JSON and YAML, in addition to String() and AsInt64() accessors.\n\nThe serialization format is:\n\n``` <quantity>        ::= <signedNumber><suffix>\n\n\t(Note that <suffix> may be empty, from the \"\" case in <decimalSI>.)\n\n<digit>           ::= 0 | 1 | ... | 9 <digits>          ::= <digit> | <digit><digits> <number>          ::= <digits> | <digits>.<digits> | <digits>. | .<digits> <sign>            ::= \"+\" | \"-\" <signedNumber>    ::= <number> | <sign><number> <suffix>          ::= <binarySI> | <decimalExponent> | <decimalSI> <binarySI>        ::= Ki | Mi | Gi | Ti | Pi | Ei\n\n\t(International System of units; See: http://physics.nist.gov/cuu/Units/binary.html)\n\n<decimalSI>       ::= m | \"\" | k | M | G | T | P | E\n\n\t(Note that 1024 = 1Ki but 1000 = 1k; I didn't choose the capitalization.)\n\n<decimalExponent> ::= \"e\" <signedNumber> | \"E\" <signedNumber> ```\n\nNo matter which of the three exponent forms is used, no quantity may represent a number greater than 2^63-1 in magnitude, nor may it have more than 3 decimal places. Numbers larger or more precise will be capped or rounded up. (E.g.: 0.1m will rounded up to 1m.) This may be extended in the future if we require larger or smaller quantities.\n\nWhen a Quantity is parsed from a string, it will remember the type of suffix it had, and will use the same type again when it is serialized.\n\nBefore serializing, Quantity will be put in \"canonical form\". This means that Exponent/suffix will be adjusted up or down (with a corresponding increase or decrease in Mantissa) such that:\n\n- No precision is lost - No fractional digits will be emitted - The exponent (or suffix) is as large as possible.\n\nThe sign will be omitted unless the number is negative.\n\nExamples:\n\n- 1.5 will be serialized as \"1500m\" - 1.5Gi will be serialized as \"1536Mi\"\n\nNote that the quantity will NEVER be internally represented by a floating point number. That is the whole point of this exercise.\n\nNon-canonical values will still parse as long as they are well formed, but will be re-emitted in their canonical form. (So always use canonical form, or don't diff.)\n\nThis format is intended to make it difficult to use these numbers without writing some sort of special handling code in the hopes that that will cause implementors to also use a fixed point implementation."
                                  nullable: true
                                  type: string
                              type: object
                            memory:
                              properties:
                                limit:
                                  description: "Quantity is a fixed-point representation of a number. It provides convenient marshaling/unmarshaling in JSON and YAML, in addition to String() and AsInt64() accessors.\n\nThe serialization format is:\n\n``` <quantity>        ::= <signedNumber><suffix>\n\n\t(Note that <suffix> may be empty, from the \"\" case in <decimalSI>.)\n\n<digit>           ::= 0 | 1 | ... | 9 <digits>          ::= <digit> | <digit><digits> <number>          ::= <digits> | <digits>.<digits> | <digits>. | .<digits> <sign>            ::= \"+\" | \"-\" <signedNumber>    ::= <number> | <sign><number> <suffix>          ::= <binarySI> | <decimalExponent> | <decimalSI> <binarySI>        ::= Ki | Mi | Gi | Ti | Pi | Ei\n\n\t(International System of units; See: http://physics.nist.gov/cuu/Units/binary.html)\n\n<decimalSI>       ::= m | \"\" | k | M | G | T | P | E\n\n\t(Note that 1024 = 1Ki but 1000 = 1k; I didn't choose the capitalization.)\n\n<decimalExponent> ::= \"e\" <signedNumber> | \"E\" <signedNumber> ```\n\nNo matter which of the three exponent forms is used, no quantity may represent a number greater than 2^63-1 in magnitude, nor may it have more than 3 decimal places. Numbers larger or more precise will be capped or rounded up. (E.g.: 0.1m will rounded up to 1m.) This may be extended in the future if we require larger or smaller quantities.\n\nWhen a Quantity is parsed from a string, it will remember the type of suffix it had, and will use the same type again when it is serialized.\n\nBefore serializing, Quantity will be put in \"canonical form\". This means that Exponent/suffix will be adjusted up or down (with a corresponding increase or decrease in Mantissa) such that:\n\n- No precision is lost - No fractional digits will be emitted - The exponent (or suffix) is as large as possible.\n\nThe sign will be omitted unless the number is negative.\n\nExamples:\n\n- 1.5 will be serialized as \"1500m\" - 1.5Gi will be serialized as \"1536Mi\"\n\nNote that the quantity will NEVER be internally represented by a floating point number. That is the whole point of this exercise.\n\nNon-canonical values will still parse as long as they are well formed, but will be re-emitted in their canonical form. (So always use canonical form, or don't diff.)\n\nThis format is intended to make it difficult to use these numbers without writing some sort of special handling code in the hopes that that will cause implementors to also use a fixed point implementation."
                                  nullable: true
                                  type: string
                                runtimeLimits:
                                  type: object
                              type: object
                            storage:
                              properties:
                                data:
                                  default:
                                    capacity: null
                                  properties:
                                    capacity:
                                      description: "Quantity is a fixed-point representation of a number. It provides convenient marshaling/unmarshaling in JSON and YAML, in addition to String() and AsInt64() accessors.\n\nThe serialization format is:\n\n``` <quantity>        ::= <signedNumber><suffix>\n\n\t(Note that <suffix> may be empty, from the \"\" case in <decimalSI>.)\n\n<digit>           ::= 0 | 1 | ... | 9 <digits>          ::= <digit> | <digit><digits> <number>          ::= <digits> | <digits>.<digits> | <digits>. | .<digits> <sign>            ::= \"+\" | \"-\" <signedNumber>    ::= <number> | <sign><number> <suffix>          ::= <binarySI> | <decimalExponent> | <decimalSI> <binarySI>        ::= Ki | Mi | Gi | Ti | Pi | Ei\n\n\t(International System of units; See: http://physics.nist.gov/cuu/Units/binary.html)\n\n<decimalSI>       ::= m | \"\" | k | M | G | T | P | E\n\n\t(Note that 1024 = 1Ki but 1000 = 1k; I didn't choose the capitalization.)\n\n<decimalExponent> ::= \"e\" <signedNumber> | \"E\" <signedNumber> ```\n\nNo matter which of the three exponent forms is used, no quantity may represent a number greater than 2^63-1 in magnitude, nor may it have more than 3 decimal places. Numbers larger or more precise will be capped or rounded up. (E.g.: 0.1m will rounded up to 1m.) This may be extended in the future if we require larger or smaller quantities.\n\nWhen a Quantity is parsed from a string, it will remember the type of suffix it had, and will use the same type again when it is serialized.\n\nBefore serializing, Quantity will be put in \"canonical form\". This means that Exponent/suffix will be adjusted up or down (with a corresponding increase or decrease in Mantissa) such that:\n\n- No precision is lost - No fractional digits will be emitted - The exponent (or suffix) is as large as possible.\n\nThe sign will be omitted unless the number is negative.\n\nExamples:\n\n- 1.5 will be serialized as \"1500m\" - 1.5Gi will be serialized as \"1536Mi\"\n\nNote that the quantity will NEVER be internally represented by a floating point number. That is the whole point of this exercise.\n\nNon-canonical values will still parse as long as they are well formed, but will be re-emitted in their canonical form. (So always use canonical form, or don't diff.)\n\nThis format is intended to make it difficult to use these numbers without writing some sort of special handling code in the hopes that that will cause implementors to also use a fixed point implementation."
                                      nullable: true
                                      type: string
                                    selectors:
                                      description: A label selector is a label query over a set of resources. The result of matchLabels and matchExpressions are ANDed. An empty label selector matches all objects. A null label selector matches no objects.
                                      nullable: true
                                      properties:
                                        matchExpressions:
                                          description: matchExpressions is a list of label selector requirements. The requirements are ANDed.
                                          items:
                                            description: A label selector requirement is a selector that contains values, a key, and an operator that relates the key and values.
                                            properties:
                                              key:
                                                description: key is the label key that the selector applies to.
                                                type: string
                                              operator:
                                                description: operator represents a key's relationship to a set of values. Valid operators are In, NotIn, Exists and DoesNotExist.
                                                type: string
                                              values:
                                                description: values is an array of string values. If the operator is In or NotIn, the values array must be non-empty. If the operator is Exists or DoesNotExist, the values array must be empty. This array is replaced during a strategic merge patch.
                                                items:
                                                  type: string
                                                type: array
                                            required:
                                              - key
                                              - operator
                                            type: object
                                          type: array
                                        matchLabels:
                                          additionalProperties:
                                            type: string
                                          description: matchLabels is a map of {key,value} pairs. A single {key,value} in the matchLabels map is equivalent to an element of matchExpressions, whose key field is "key", the operator is "In", and the values array contains only "value". The requirements are ANDed.
                                          type: object
                                      type: object
                                    storageClass:
                                      nullable: true
                                      type: string
                                  type: object
                              type: object
                          type: object
                        warehouseDir:
                          nullable: true
                          type: string
                      type: object
                    configOverrides:
                      additionalProperties:
                        additionalProperties:
                          type: string
                        type: object
                      default: {}
                      type: object
                    envOverrides:
                      additionalProperties:
                        type: string
                      default: {}
                      type: object
                    roleGroups:
                      additionalProperties:
                        properties:
                          cliOverrides:
                            additionalProperties:
                              type: string
                            default: {}
                            type: object
                          config:
                            default: {}
                            properties:
                              affinity:
                                default:
                                  podAffinity: null
                                  podAntiAffinity: null
                                  nodeAffinity: null
                                  nodeSelector: null
                                properties:
                                  nodeAffinity:
                                    description: Node affinity is a group of node affinity scheduling rules.
                                    nullable: true
                                    properties:
                                      preferredDuringSchedulingIgnoredDuringExecution:
                                        description: The scheduler will prefer to schedule pods to nodes that satisfy the affinity expressions specified by this field, but it may choose a node that violates one or more of the expressions. The node that is most preferred is the one with the greatest sum of weights, i.e. for each node that meets all of the scheduling requirements (resource request, requiredDuringScheduling affinity expressions, etc.), compute a sum by iterating through the elements of this field and adding "weight" to the sum if the node matches the corresponding matchExpressions; the node(s) with the highest sum are the most preferred.
                                        items:
                                          description: An empty preferred scheduling term matches all objects with implicit weight 0 (i.e. it's a no-op). A null preferred scheduling term matches no objects (i.e. is also a no-op).
                                          properties:
                                            preference:
                                              description: A node selector term, associated with the corresponding weight.
                                              properties:
                                                matchExpressions:
                                                  description: A list of node selector requirements by node's labels.
                                                  items:
                                                    description: A node selector requirement is a selector that contains values, a key, and an operator that relates the key and values.
                                                    properties:
                                                      key:
                                                        description: The label key that the selector applies to.
                                                        type: string
                                                      operator:
                                                        description: |+
                                                          Represents a key's relationship to a set of values. Valid operators are In, NotIn, Exists, DoesNotExist. Gt, and Lt.

                                                        type: string
                                                      values:
                                                        description: An array of string values. If the operator is In or NotIn, the values array must be non-empty. If the operator is Exists or DoesNotExist, the values array must be empty. If the operator is Gt or Lt, the values array must have a single element, which will be interpreted as an integer. This array is replaced during a strategic merge patch.
                                                        items:
                                                          type: string
                                                        type: array
                                                    required:
                                                      - key
                                                      - operator
                                                    type: object
                                                  type: array
                                                matchFields:
                                                  description: A list of node selector requirements by node's fields.
                                                  items:
                                                    description: A node selector requirement is a selector that contains values, a key, and an operator that relates the key and values.
                                                    properties:
                                                      key:
                                                        description: The label key that the selector applies to.
                                                        type: string
                                                      operator:
                                                        description: |+
                                                          Represents a key's relationship to a set of values. Valid operators are In, NotIn, Exists, DoesNotExist. Gt, and Lt.

                                                        type: string
                                                      values:
                                                        description: An array of string values. If the operator is In or NotIn, the values array must be non-empty. If the operator is Exists or DoesNotExist, the values array must be empty. If the operator is Gt or Lt, the values array must have a single element, which will be interpreted as an integer. This array is replaced during a strategic merge patch.
                                                        items:
                                                          type: string
                                                        type: array
                                                    required:
                                                      - key
                                                      - operator
                                                    type: object
                                                  type: array
                                              type: object
                                            weight:
                                              description: Weight associated with matching the corresponding nodeSelectorTerm, in the range 1-100.
                                              format: int32
                                              type: integer
                                          required:
                                            - preference
                                            - weight
                                          type: object
                                        type: array
                                      requiredDuringSchedulingIgnoredDuringExecution:
                                        description: If the affinity requirements specified by this field are not met at scheduling time, the pod will not be scheduled onto the node. If the affinity requirements specified by this field cease to be met at some point during pod execution (e.g. due to an update), the system may or may not try to eventually evict the pod from its node.
                                        properties:
                                          nodeSelectorTerms:
                                            description: Required. A list of node selector terms. The terms are ORed.
                                            items:
                                              description: A null or empty node selector term matches no objects. The requirements of them are ANDed. The TopologySelectorTerm type implements a subset of the NodeSelectorTerm.
                                              properties:
                                                matchExpressions:
                                                  description: A list of node selector requirements by node's labels.
                                                  items:
                                                    description: A node selector requirement is a selector that contains values, a key, and an operator that relates the key and values.
                                                    properties:
                                                      key:
                                                        description: The label key that the selector applies to.
                                                        type: string
                                                      operator:
                                                        description: |+
                                                          Represents a key's relationship to a set of values. Valid operators are In, NotIn, Exists, DoesNotExist. Gt, and Lt.

                                                        type: string
                                                      values:
                                                        description: An array of string values. If the operator is In or NotIn, the values array must be non-empty. If the operator is Exists or DoesNotExist, the values array must be empty. If the operator is Gt or Lt, the values array must have a single element, which will be interpreted as an integer. This array is replaced during a strategic merge patch.
                                                        items:
                                                          type: string
                                                        type: array
                                                    required:
                                                      - key
                                                      - operator
                                                    type: object
                                                  type: array
                                                matchFields:
                                                  description: A list of node selector requirements by node's fields.
                                                  items:
                                                    description: A node selector requirement is a selector that contains values, a key, and an operator that relates the key and values.
                                                    properties:
                                                      key:
                                                        description: The label key that the selector applies to.
                                                        type: string
                                                      operator:
                                                        description: |+
                                                          Represents a key's relationship to a set of values. Valid operators are In, NotIn, Exists, DoesNotExist. Gt, and Lt.

                                                        type: string
                                                      values:
                                                        description: An array of string values. If the operator is In or NotIn, the values array must be non-empty. If the operator is Exists or DoesNotExist, the values array must be empty. If the operator is Gt or Lt, the values array must have a single element, which will be interpreted as an integer. This array is replaced during a strategic merge patch.
                                                        items:
                                                          type: string
                                                        type: array
                                                    required:
                                                      - key
                                                      - operator
                                                    type: object
                                                  type: array
                                              type: object
                                            type: array
                                        required:
                                          - nodeSelectorTerms
                                        type: object
                                    type: object
                                  nodeSelector:
                                    nullable: true
                                    type: object
                                  podAffinity:
                                    description: Pod affinity is a group of inter pod affinity scheduling rules.
                                    nullable: true
                                    properties:
                                      preferredDuringSchedulingIgnoredDuringExecution:
                                        description: The scheduler will prefer to schedule pods to nodes that satisfy the affinity expressions specified by this field, but it may choose a node that violates one or more of the expressions. The node that is most preferred is the one with the greatest sum of weights, i.e. for each node that meets all of the scheduling requirements (resource request, requiredDuringScheduling affinity expressions, etc.), compute a sum by iterating through the elements of this field and adding "weight" to the sum if the node has pods which matches the corresponding podAffinityTerm; the node(s) with the highest sum are the most preferred.
                                        items:
                                          description: The weights of all of the matched WeightedPodAffinityTerm fields are added per-node to find the most preferred node(s)
                                          properties:
                                            podAffinityTerm:
                                              description: Required. A pod affinity term, associated with the corresponding weight.
                                              properties:
                                                labelSelector:
                                                  description: A label query over a set of resources, in this case pods.
                                                  properties:
                                                    matchExpressions:
                                                      description: matchExpressions is a list of label selector requirements. The requirements are ANDed.
                                                      items:
                                                        description: A label selector requirement is a selector that contains values, a key, and an operator that relates the key and values.
                                                        properties:
                                                          key:
                                                            description: key is the label key that the selector applies to.
                                                            type: string
                                                          operator:
                                                            description: operator represents a key's relationship to a set of values. Valid operators are In, NotIn, Exists and DoesNotExist.
                                                            type: string
                                                          values:
                                                            description: values is an array of string values. If the operator is In or NotIn, the values array must be non-empty. If the operator is Exists or DoesNotExist, the values array must be empty. This array is replaced during a strategic merge patch.
                                                            items:
                                                              type: string
                                                            type: array
                                                        required:
                                                          - key
                                                          - operator
                                                        type: object
                                                      type: array
                                                    matchLabels:
                                                      additionalProperties:
                                                        type: string
                                                      description: matchLabels is a map of {key,value} pairs. A single {key,value} in the matchLabels map is equivalent to an element of matchExpressions, whose key field is "key", the operator is "In", and the values array contains only "value". The requirements are ANDed.
                                                      type: object
                                                  type: object
                                                namespaceSelector:
                                                  description: A label query over the set of namespaces that the term applies to. The term is applied to the union of the namespaces selected by this field and the ones listed in the namespaces field. null selector and null or empty namespaces list means "this pod's namespace". An empty selector ({}) matches all namespaces.
                                                  properties:
                                                    matchExpressions:
                                                      description: matchExpressions is a list of label selector requirements. The requirements are ANDed.
                                                      items:
                                                        description: A label selector requirement is a selector that contains values, a key, and an operator that relates the key and values.
                                                        properties:
                                                          key:
                                                            description: key is the label key that the selector applies to.
                                                            type: string
                                                          operator:
                                                            description: operator represents a key's relationship to a set of values. Valid operators are In, NotIn, Exists and DoesNotExist.
                                                            type: string
                                                          values:
                                                            description: values is an array of string values. If the operator is In or NotIn, the values array must be non-empty. If the operator is Exists or DoesNotExist, the values array must be empty. This array is replaced during a strategic merge patch.
                                                            items:
                                                              type: string
                                                            type: array
                                                        required:
                                                          - key
                                                          - operator
                                                        type: object
                                                      type: array
                                                    matchLabels:
                                                      additionalProperties:
                                                        type: string
                                                      description: matchLabels is a map of {key,value} pairs. A single {key,value} in the matchLabels map is equivalent to an element of matchExpressions, whose key field is "key", the operator is "In", and the values array contains only "value". The requirements are ANDed.
                                                      type: object
                                                  type: object
                                                namespaces:
                                                  description: namespaces specifies a static list of namespace names that the term applies to. The term is applied to the union of the namespaces listed in this field and the ones selected by namespaceSelector. null or empty namespaces list and null namespaceSelector means "this pod's namespace".
                                                  items:
                                                    type: string
                                                  type: array
                                                topologyKey:
                                                  description: This pod should be co-located (affinity) or not co-located (anti-affinity) with the pods matching the labelSelector in the specified namespaces, where co-located is defined as running on a node whose value of the label with key topologyKey matches that of any node on which any of the selected pods is running. Empty topologyKey is not allowed.
                                                  type: string
                                              required:
                                                - topologyKey
                                              type: object
                                            weight:
                                              description: weight associated with matching the corresponding podAffinityTerm, in the range 1-100.
                                              format: int32
                                              type: integer
                                          required:
                                            - podAffinityTerm
                                            - weight
                                          type: object
                                        type: array
                                      requiredDuringSchedulingIgnoredDuringExecution:
                                        description: If the affinity requirements specified by this field are not met at scheduling time, the pod will not be scheduled onto the node. If the affinity requirements specified by this field cease to be met at some point during pod execution (e.g. due to a pod label update), the system may or may not try to eventually evict the pod from its node. When there are multiple elements, the lists of nodes corresponding to each podAffinityTerm are intersected, i.e. all terms must be satisfied.
                                        items:
                                          description: Defines a set of pods (namely those matching the labelSelector relative to the given namespace(s)) that this pod should be co-located (affinity) or not co-located (anti-affinity) with, where co-located is defined as running on a node whose value of the label with key <topologyKey> matches that of any node on which a pod of the set of pods is running
                                          properties:
                                            labelSelector:
                                              description: A label query over a set of resources, in this case pods.
                                              properties:
                                                matchExpressions:
                                                  description: matchExpressions is a list of label selector requirements. The requirements are ANDed.
                                                  items:
                                                    description: A label selector requirement is a selector that contains values, a key, and an operator that relates the key and values.
                                                    properties:
                                                      key:
                                                        description: key is the label key that the selector applies to.
                                                        type: string
                                                      operator:
                                                        description: operator represents a key's relationship to a set of values. Valid operators are In, NotIn, Exists and DoesNotExist.
                                                        type: string
                                                      values:
                                                        description: values is an array of string values. If the operator is In or NotIn, the values array must be non-empty. If the operator is Exists or DoesNotExist, the values array must be empty. This array is replaced during a strategic merge patch.
                                                        items:
                                                          type: string
                                                        type: array
                                                    required:
                                                      - key
                                                      - operator
                                                    type: object
                                                  type: array
                                                matchLabels:
                                                  additionalProperties:
                                                    type: string
                                                  description: matchLabels is a map of {key,value} pairs. A single {key,value} in the matchLabels map is equivalent to an element of matchExpressions, whose key field is "key", the operator is "In", and the values array contains only "value". The requirements are ANDed.
                                                  type: object
                                              type: object
                                            namespaceSelector:
                                              description: A label query over the set of namespaces that the term applies to. The term is applied to the union of the namespaces selected by this field and the ones listed in the namespaces field. null selector and null or empty namespaces list means "this pod's namespace". An empty selector ({}) matches all namespaces.
                                              properties:
                                                matchExpressions:
                                                  description: matchExpressions is a list of label selector requirements. The requirements are ANDed.
                                                  items:
                                                    description: A label selector requirement is a selector that contains values, a key, and an operator that relates the key and values.
                                                    properties:
                                                      key:
                                                        description: key is the label key that the selector applies to.
                                                        type: string
                                                      operator:
                                                        description: operator represents a key's relationship to a set of values. Valid operators are In, NotIn, Exists and DoesNotExist.
                                                        type: string
                                                      values:
                                                        description: values is an array of string values. If the operator is In or NotIn, the values array must be non-empty. If the operator is Exists or DoesNotExist, the values array must be empty. This array is replaced during a strategic merge patch.
                                                        items:
                                                          type: string
                                                        type: array
                                                    required:
                                                      - key
                                                      - operator
                                                    type: object
                                                  type: array
                                                matchLabels:
                                                  additionalProperties:
                                                    type: string
                                                  description: matchLabels is a map of {key,value} pairs. A single {key,value} in the matchLabels map is equivalent to an element of matchExpressions, whose key field is "key", the operator is "In", and the values array contains only "value". The requirements are ANDed.
                                                  type: object
                                              type: object
                                            namespaces:
                                              description: namespaces specifies a static list of namespace names that the term applies to. The term is applied to the union of the namespaces listed in this field and the ones selected by namespaceSelector. null or empty namespaces list and null namespaceSelector means "this pod's namespace".
                                              items:
                                                type: string
                                              type: array
                                            topologyKey:
                                              description: This pod should be co-located (affinity) or not co-located (anti-affinity) with the pods matching the labelSelector in the specified namespaces, where co-located is defined as running on a node whose value of the label with key topologyKey matches that of any node on which any of the selected pods is running. Empty topologyKey is not allowed.
                                              type: string
                                          required:
                                            - topologyKey
                                          type: object
                                        type: array
                                    type: object
                                  podAntiAffinity:
                                    description: Pod anti affinity is a group of inter pod anti affinity scheduling rules.
                                    nullable: true
                                    properties:
                                      preferredDuringSchedulingIgnoredDuringExecution:
                                        description: The scheduler will prefer to schedule pods to nodes that satisfy the anti-affinity expressions specified by this field, but it may choose a node that violates one or more of the expressions. The node that is most preferred is the one with the greatest sum of weights, i.e. for each node that meets all of the scheduling requirements (resource request, requiredDuringScheduling anti-affinity expressions, etc.), compute a sum by iterating through the elements of this field and adding "weight" to the sum if the node has pods which matches the corresponding podAffinityTerm; the node(s) with the highest sum are the most preferred.
                                        items:
                                          description: The weights of all of the matched WeightedPodAffinityTerm fields are added per-node to find the most preferred node(s)
                                          properties:
                                            podAffinityTerm:
                                              description: Required. A pod affinity term, associated with the corresponding weight.
                                              properties:
                                                labelSelector:
                                                  description: A label query over a set of resources, in this case pods.
                                                  properties:
                                                    matchExpressions:
                                                      description: matchExpressions is a list of label selector requirements. The requirements are ANDed.
                                                      items:
                                                        description: A label selector requirement is a selector that contains values, a key, and an operator that relates the key and values.
                                                        properties:
                                                          key:
                                                            description: key is the label key that the selector applies to.
                                                            type: string
                                                          operator:
                                                            description: operator represents a key's relationship to a set of values. Valid operators are In, NotIn, Exists and DoesNotExist.
                                                            type: string
                                                          values:
                                                            description: values is an array of string values. If the operator is In or NotIn, the values array must be non-empty. If the operator is Exists or DoesNotExist, the values array must be empty. This array is replaced during a strategic merge patch.
                                                            items:
                                                              type: string
                                                            type: array
                                                        required:
                                                          - key
                                                          - operator
                                                        type: object
                                                      type: array
                                                    matchLabels:
                                                      additionalProperties:
                                                        type: string
                                                      description: matchLabels is a map of {key,value} pairs. A single {key,value} in the matchLabels map is equivalent to an element of matchExpressions, whose key field is "key", the operator is "In", and the values array contains only "value". The requirements are ANDed.
                                                      type: object
                                                  type: object
                                                namespaceSelector:
                                                  description: A label query over the set of namespaces that the term applies to. The term is applied to the union of the namespaces selected by this field and the ones listed in the namespaces field. null selector and null or empty namespaces list means "this pod's namespace". An empty selector ({}) matches all namespaces.
                                                  properties:
                                                    matchExpressions:
                                                      description: matchExpressions is a list of label selector requirements. The requirements are ANDed.
                                                      items:
                                                        description: A label selector requirement is a selector that contains values, a key, and an operator that relates the key and values.
                                                        properties:
                                                          key:
                                                            description: key is the label key that the selector applies to.
                                                            type: string
                                                          operator:
                                                            description: operator represents a key's relationship to a set of values. Valid operators are In, NotIn, Exists and DoesNotExist.
                                                            type: string
                                                          values:
                                                            description: values is an array of string values. If the operator is In or NotIn, the values array must be non-empty. If the operator is Exists or DoesNotExist, the values array must be empty. This array is replaced during a strategic merge patch.
                                                            items:
                                                              type: string
                                                            type: array
                                                        required:
                                                          - key
                                                          - operator
                                                        type: object
                                                      type: array
                                                    matchLabels:
                                                      additionalProperties:
                                                        type: string
                                                      description: matchLabels is a map of {key,value} pairs. A single {key,value} in the matchLabels map is equivalent to an element of matchExpressions, whose key field is "key", the operator is "In", and the values array contains only "value". The requirements are ANDed.
                                                      type: object
                                                  type: object
                                                namespaces:
                                                  description: namespaces specifies a static list of namespace names that the term applies to. The term is applied to the union of the namespaces listed in this field and the ones selected by namespaceSelector. null or empty namespaces list and null namespaceSelector means "this pod's namespace".
                                                  items:
                                                    type: string
                                                  type: array
                                                topologyKey:
                                                  description: This pod should be co-located (affinity) or not co-located (anti-affinity) with the pods matching the labelSelector in the specified namespaces, where co-located is defined as running on a node whose value of the label with key topologyKey matches that of any node on which any of the selected pods is running. Empty topologyKey is not allowed.
                                                  type: string
                                              required:
                                                - topologyKey
                                              type: object
                                            weight:
                                              description: weight associated with matching the corresponding podAffinityTerm, in the range 1-100.
                                              format: int32
                                              type: integer
                                          required:
                                            - podAffinityTerm
                                            - weight
                                          type: object
                                        type: array
                                      requiredDuringSchedulingIgnoredDuringExecution:
                                        description: If the anti-affinity requirements specified by this field are not met at scheduling time, the pod will not be scheduled onto the node. If the anti-affinity requirements specified by this field cease to be met at some point during pod execution (e.g. due to a pod label update), the system may or may not try to eventually evict the pod from its node. When there are multiple elements, the lists of nodes corresponding to each podAffinityTerm are intersected, i.e. all terms must be satisfied.
                                        items:
                                          description: Defines a set of pods (namely those matching the labelSelector relative to the given namespace(s)) that this pod should be co-located (affinity) or not co-located (anti-affinity) with, where co-located is defined as running on a node whose value of the label with key <topologyKey> matches that of any node on which a pod of the set of pods is running
                                          properties:
                                            labelSelector:
                                              description: A label query over a set of resources, in this case pods.
                                              properties:
                                                matchExpressions:
                                                  description: matchExpressions is a list of label selector requirements. The requirements are ANDed.
                                                  items:
                                                    description: A label selector requirement is a selector that contains values, a key, and an operator that relates the key and values.
                                                    properties:
                                                      key:
                                                        description: key is the label key that the selector applies to.
                                                        type: string
                                                      operator:
                                                        description: operator represents a key's relationship to a set of values. Valid operators are In, NotIn, Exists and DoesNotExist.
                                                        type: string
                                                      values:
                                                        description: values is an array of string values. If the operator is In or NotIn, the values array must be non-empty. If the operator is Exists or DoesNotExist, the values array must be empty. This array is replaced during a strategic merge patch.
                                                        items:
                                                          type: string
                                                        type: array
                                                    required:
                                                      - key
                                                      - operator
                                                    type: object
                                                  type: array
                                                matchLabels:
                                                  additionalProperties:
                                                    type: string
                                                  description: matchLabels is a map of {key,value} pairs. A single {key,value} in the matchLabels map is equivalent to an element of matchExpressions, whose key field is "key", the operator is "In", and the values array contains only "value". The requirements are ANDed.
                                                  type: object
                                              type: object
                                            namespaceSelector:
                                              description: A label query over the set of namespaces that the term applies to. The term is applied to the union of the namespaces selected by this field and the ones listed in the namespaces field. null selector and null or empty namespaces list means "this pod's namespace". An empty selector ({}) matches all namespaces.
                                              properties:
                                                matchExpressions:
                                                  description: matchExpressions is a list of label selector requirements. The requirements are ANDed.
                                                  items:
                                                    description: A label selector requirement is a selector that contains values, a key, and an operator that relates the key and values.
                                                    properties:
                                                      key:
                                                        description: key is the label key that the selector applies to.
                                                        type: string
                                                      operator:
                                                        description: operator represents a key's relationship to a set of values. Valid operators are In, NotIn, Exists and DoesNotExist.
                                                        type: string
                                                      values:
                                                        description: values is an array of string values. If the operator is In or NotIn, the values array must be non-empty. If the operator is Exists or DoesNotExist, the values array must be empty. This array is replaced during a strategic merge patch.
                                                        items:
                                                          type: string
                                                        type: array
                                                    required:
                                                      - key
                                                      - operator
                                                    type: object
                                                  type: array
                                                matchLabels:
                                                  additionalProperties:
                                                    type: string
                                                  description: matchLabels is a map of {key,value} pairs. A single {key,value} in the matchLabels map is equivalent to an element of matchExpressions, whose key field is "key", the operator is "In", and the values array contains only "value". The requirements are ANDed.
                                                  type: object
                                              type: object
                                            namespaces:
                                              description: namespaces specifies a static list of namespace names that the term applies to. The term is applied to the union of the namespaces listed in this field and the ones selected by namespaceSelector. null or empty namespaces list and null namespaceSelector means "this pod's namespace".
                                              items:
                                                type: string
                                              type: array
                                            topologyKey:
                                              description: This pod should be co-located (affinity) or not co-located (anti-affinity) with the pods matching the labelSelector in the specified namespaces, where co-located is defined as running on a node whose value of the label with key topologyKey matches that of any node on which any of the selected pods is running. Empty topologyKey is not allowed.
                                              type: string
                                          required:
                                            - topologyKey
                                          type: object
                                        type: array
                                    type: object
                                type: object
                              logging:
                                default:
                                  enableVectorAgent: null
                                  containers: {}
                                properties:
                                  containers:
                                    additionalProperties:
                                      anyOf:
                                        - required:
                                            - custom
                                        - {}
                                      description: Fragment derived from `ContainerLogConfigChoice`
                                      properties:
                                        console:
                                          nullable: true
                                          properties:
                                            level:
                                              description: Log levels
                                              enum:
                                                - TRACE
                                                - DEBUG
                                                - INFO
                                                - WARN
                                                - ERROR
                                                - FATAL
                                                - NONE
                                              nullable: true
                                              type: string
                                          type: object
                                        custom:
                                          description: Custom log configuration provided in a ConfigMap
                                          properties:
                                            configMap:
                                              nullable: true
                                              type: string
                                          type: object
                                        file:
                                          nullable: true
                                          properties:
                                            level:
                                              description: Log levels
                                              enum:
                                                - TRACE
                                                - DEBUG
                                                - INFO
                                                - WARN
                                                - ERROR
                                                - FATAL
                                                - NONE
                                              nullable: true
                                              type: string
                                          type: object
                                        loggers:
                                          additionalProperties:
                                            properties:
                                              level:
                                                description: Log levels
                                                enum:
                                                  - TRACE
                                                  - DEBUG
                                                  - INFO
                                                  - WARN
                                                  - ERROR
                                                  - FATAL
                                                  - NONE
                                                nullable: true
                                                type: string
                                            type: object
                                          default: {}
                                          type: object
                                      type: object
                                    type: object
                                  enableVectorAgent:
                                    nullable: true
                                    type: boolean
                                type: object
                              resources:
                                default:
                                  memory:
                                    limit: null
                                    runtimeLimits: {}
                                  cpu:
                                    min: null
                                    max: null
                                  storage:
                                    data:
                                      capacity: null
                                properties:
                                  cpu:
                                    default:
                                      min: null
                                      max: null
                                    properties:
                                      max:
                                        description: "Quantity is a fixed-point representation of a number. It provides convenient marshaling/unmarshaling in JSON and YAML, in addition to String() and AsInt64() accessors.\n\nThe serialization format is:\n\n``` <quantity>        ::= <signedNumber><suffix>\n\n\t(Note that <suffix> may be empty, from the \"\" case in <decimalSI>.)\n\n<digit>           ::= 0 | 1 | ... | 9 <digits>          ::= <digit> | <digit><digits> <number>          ::= <digits> | <digits>.<digits> | <digits>. | .<digits> <sign>            ::= \"+\" | \"-\" <signedNumber>    ::= <number> | <sign><number> <suffix>          ::= <binarySI> | <decimalExponent> | <decimalSI> <binarySI>        ::= Ki | Mi | Gi | Ti | Pi | Ei\n\n\t(International System of units; See: http://physics.nist.gov/cuu/Units/binary.html)\n\n<decimalSI>       ::= m | \"\" | k | M | G | T | P | E\n\n\t(Note that 1024 = 1Ki but 1000 = 1k; I didn't choose the capitalization.)\n\n<decimalExponent> ::= \"e\" <signedNumber> | \"E\" <signedNumber> ```\n\nNo matter which of the three exponent forms is used, no quantity may represent a number greater than 2^63-1 in magnitude, nor may it have more than 3 decimal places. Numbers larger or more precise will be capped or rounded up. (E.g.: 0.1m will rounded up to 1m.) This may be extended in the future if we require larger or smaller quantities.\n\nWhen a Quantity is parsed from a string, it will remember the type of suffix it had, and will use the same type again when it is serialized.\n\nBefore serializing, Quantity will be put in \"canonical form\". This means that Exponent/suffix will be adjusted up or down (with a corresponding increase or decrease in Mantissa) such that:\n\n- No precision is lost - No fractional digits will be emitted - The exponent (or suffix) is as large as possible.\n\nThe sign will be omitted unless the number is negative.\n\nExamples:\n\n- 1.5 will be serialized as \"1500m\" - 1.5Gi will be serialized as \"1536Mi\"\n\nNote that the quantity will NEVER be internally represented by a floating point number. That is the whole point of this exercise.\n\nNon-canonical values will still parse as long as they are well formed, but will be re-emitted in their canonical form. (So always use canonical form, or don't diff.)\n\nThis format is intended to make it difficult to use these numbers without writing some sort of special handling code in the hopes that that will cause implementors to also use a fixed point implementation."
                                        nullable: true
                                        type: string
                                      min:
                                        description: "Quantity is a fixed-point representation of a number. It provides convenient marshaling/unmarshaling in JSON and YAML, in addition to String() and AsInt64() accessors.\n\nThe serialization format is:\n\n``` <quantity>        ::= <signedNumber><suffix>\n\n\t(Note that <suffix> may be empty, from the \"\" case in <decimalSI>.)\n\n<digit>           ::= 0 | 1 | ... | 9 <digits>          ::= <digit> | <digit><digits> <number>          ::= <digits> | <digits>.<digits> | <digits>. | .<digits> <sign>            ::= \"+\" | \"-\" <signedNumber>    ::= <number> | <sign><number> <suffix>          ::= <binarySI> | <decimalExponent> | <decimalSI> <binarySI>        ::= Ki | Mi | Gi | Ti | Pi | Ei\n\n\t(International System of units; See: http://physics.nist.gov/cuu/Units/binary.html)\n\n<decimalSI>       ::= m | \"\" | k | M | G | T | P | E\n\n\t(Note that 1024 = 1Ki but 1000 = 1k; I didn't choose the capitalization.)\n\n<decimalExponent> ::= \"e\" <signedNumber> | \"E\" <signedNumber> ```\n\nNo matter which of the three exponent forms is used, no quantity may represent a number greater than 2^63-1 in magnitude, nor may it have more than 3 decimal places. Numbers larger or more precise will be capped or rounded up. (E.g.: 0.1m will rounded up to 1m.) This may be extended in the future if we require larger or smaller quantities.\n\nWhen a Quantity is parsed from a string, it will remember the type of suffix it had, and will use the same type again when it is serialized.\n\nBefore serializing, Quantity will be put in \"canonical form\". This means that Exponent/suffix will be adjusted up or down (with a corresponding increase or decrease in Mantissa) such that:\n\n- No precision is lost - No fractional digits will be emitted - The exponent (or suffix) is as large as possible.\n\nThe sign will be omitted unless the number is negative.\n\nExamples:\n\n- 1.5 will be serialized as \"1500m\" - 1.5Gi will be serialized as \"1536Mi\"\n\nNote that the quantity will NEVER be internally represented by a floating point number. That is the whole point of this exercise.\n\nNon-canonical values will still parse as long as they are well formed, but will be re-emitted in their canonical form. (So always use canonical form, or don't diff.)\n\nThis format is intended to make it difficult to use these numbers without writing some sort of special handling code in the hopes that that will cause implementors to also use a fixed point implementation."
                                        nullable: true
                                        type: string
                                    type: object
                                  memory:
                                    properties:
                                      limit:
                                        description: "Quantity is a fixed-point representation of a number. It provides convenient marshaling/unmarshaling in JSON and YAML, in addition to String() and AsInt64() accessors.\n\nThe serialization format is:\n\n``` <quantity>        ::= <signedNumber><suffix>\n\n\t(Note that <suffix> may be empty, from the \"\" case in <decimalSI>.)\n\n<digit>           ::= 0 | 1 | ... | 9 <digits>          ::= <digit> | <digit><digits> <number>          ::= <digits> | <digits>.<digits> | <digits>. | .<digits> <sign>            ::= \"+\" | \"-\" <signedNumber>    ::= <number> | <sign><number> <suffix>          ::= <binarySI> | <decimalExponent> | <decimalSI> <binarySI>        ::= Ki | Mi | Gi | Ti | Pi | Ei\n\n\t(International System of units; See: http://physics.nist.gov/cuu/Units/binary.html)\n\n<decimalSI>       ::= m | \"\" | k | M | G | T | P | E\n\n\t(Note that 1024 = 1Ki but 1000 = 1k; I didn't choose the capitalization.)\n\n<decimalExponent> ::= \"e\" <signedNumber> | \"E\" <signedNumber> ```\n\nNo matter which of the three exponent forms is used, no quantity may represent a number greater than 2^63-1 in magnitude, nor may it have more than 3 decimal places. Numbers larger or more precise will be capped or rounded up. (E.g.: 0.1m will rounded up to 1m.) This may be extended in the future if we require larger or smaller quantities.\n\nWhen a Quantity is parsed from a string, it will remember the type of suffix it had, and will use the same type again when it is serialized.\n\nBefore serializing, Quantity will be put in \"canonical form\". This means that Exponent/suffix will be adjusted up or down (with a corresponding increase or decrease in Mantissa) such that:\n\n- No precision is lost - No fractional digits will be emitted - The exponent (or suffix) is as large as possible.\n\nThe sign will be omitted unless the number is negative.\n\nExamples:\n\n- 1.5 will be serialized as \"1500m\" - 1.5Gi will be serialized as \"1536Mi\"\n\nNote that the quantity will NEVER be internally represented by a floating point number. That is the whole point of this exercise.\n\nNon-canonical values will still parse as long as they are well formed, but will be re-emitted in their canonical form. (So always use canonical form, or don't diff.)\n\nThis format is intended to make it difficult to use these numbers without writing some sort of special handling code in the hopes that that will cause implementors to also use a fixed point implementation."
                                        nullable: true
                                        type: string
                                      runtimeLimits:
                                        type: object
                                    type: object
                                  storage:
                                    properties:
                                      data:
                                        default:
                                          capacity: null
                                        properties:
                                          capacity:
                                            description: "Quantity is a fixed-point representation of a number. It provides convenient marshaling/unmarshaling in JSON and YAML, in addition to String() and AsInt64() accessors.\n\nThe serialization format is:\n\n``` <quantity>        ::= <signedNumber><suffix>\n\n\t(Note that <suffix> may be empty, from the \"\" case in <decimalSI>.)\n\n<digit>           ::= 0 | 1 | ... | 9 <digits>          ::= <digit> | <digit><digits> <number>          ::= <digits> | <digits>.<digits> | <digits>. | .<digits> <sign>            ::= \"+\" | \"-\" <signedNumber>    ::= <number> | <sign><number> <suffix>          ::= <binarySI> | <decimalExponent> | <decimalSI> <binarySI>        ::= Ki | Mi | Gi | Ti | Pi | Ei\n\n\t(International System of units; See: http://physics.nist.gov/cuu/Units/binary.html)\n\n<decimalSI>       ::= m | \"\" | k | M | G | T | P | E\n\n\t(Note that 1024 = 1Ki but 1000 = 1k; I didn't choose the capitalization.)\n\n<decimalExponent> ::= \"e\" <signedNumber> | \"E\" <signedNumber> ```\n\nNo matter which of the three exponent forms is used, no quantity may represent a number greater than 2^63-1 in magnitude, nor may it have more than 3 decimal places. Numbers larger or more precise will be capped or rounded up. (E.g.: 0.1m will rounded up to 1m.) This may be extended in the future if we require larger or smaller quantities.\n\nWhen a Quantity is parsed from a string, it will remember the type of suffix it had, and will use the same type again when it is serialized.\n\nBefore serializing, Quantity will be put in \"canonical form\". This means that Exponent/suffix will be adjusted up or down (with a corresponding increase or decrease in Mantissa) such that:\n\n- No precision is lost - No fractional digits will be emitted - The exponent (or suffix) is as large as possible.\n\nThe sign will be omitted unless the number is negative.\n\nExamples:\n\n- 1.5 will be serialized as \"1500m\" - 1.5Gi will be serialized as \"1536Mi\"\n\nNote that the quantity will NEVER be internally represented by a floating point number. That is the whole point of this exercise.\n\nNon-canonical values will still parse as long as they are well formed, but will be re-emitted in their canonical form. (So always use canonical form, or don't diff.)\n\nThis format is intended to make it difficult to use these numbers without writing some sort of special handling code in the hopes that that will cause implementors to also use a fixed point implementation."
                                            nullable: true
                                            type: string
                                          selectors:
                                            description: A label selector is a label query over a set of resources. The result of matchLabels and matchExpressions are ANDed. An empty label selector matches all objects. A null label selector matches no objects.
                                            nullable: true
                                            properties:
                                              matchExpressions:
                                                description: matchExpressions is a list of label selector requirements. The requirements are ANDed.
                                                items:
                                                  description: A label selector requirement is a selector that contains values, a key, and an operator that relates the key and values.
                                                  properties:
                                                    key:
                                                      description: key is the label key that the selector applies to.
                                                      type: string
                                                    operator:
                                                      description: operator represents a key's relationship to a set of values. Valid operators are In, NotIn, Exists and DoesNotExist.
                                                      type: string
                                                    values:
                                                      description: values is an array of string values. If the operator is In or NotIn, the values array must be non-empty. If the operator is Exists or DoesNotExist, the values array must be empty. This array is replaced during a strategic merge patch.
                                                      items:
                                                        type: string
                                                      type: array
                                                  required:
                                                    - key
                                                    - operator
                                                  type: object
                                                type: array
                                              matchLabels:
                                                additionalProperties:
                                                  type: string
                                                description: matchLabels is a map of {key,value} pairs. A single {key,value} in the matchLabels map is equivalent to an element of matchExpressions, whose key field is "key", the operator is "In", and the values array contains only "value". The requirements are ANDed.
                                                type: object
                                            type: object
                                          storageClass:
                                            nullable: true
                                            type: string
                                        type: object
                                    type: object
                                type: object
                              warehouseDir:
                                nullable: true
                                type: string
                            type: object
                          configOverrides:
                            additionalProperties:
                              additionalProperties:
                                type: string
                              type: object
                            default: {}
                            type: object
                          envOverrides:
                            additionalProperties:
                              type: string
                            default: {}
                            type: object
                          replicas:
                            format: uint16
                            minimum: 0.0
                            nullable: true
                            type: integer
                          selector:
                            description: A label selector is a label query over a set of resources. The result of matchLabels and matchExpressions are ANDed. An empty label selector matches all objects. A null label selector matches no objects.
                            nullable: true
                            properties:
                              matchExpressions:
                                description: matchExpressions is a list of label selector requirements. The requirements are ANDed.
                                items:
                                  description: A label selector requirement is a selector that contains values, a key, and an operator that relates the key and values.
                                  properties:
                                    key:
                                      description: key is the label key that the selector applies to.
                                      type: string
                                    operator:
                                      description: operator represents a key's relationship to a set of values. Valid operators are In, NotIn, Exists and DoesNotExist.
                                      type: string
                                    values:
                                      description: values is an array of string values. If the operator is In or NotIn, the values array must be non-empty. If the operator is Exists or DoesNotExist, the values array must be empty. This array is replaced during a strategic merge patch.
                                      items:
                                        type: string
                                      type: array
                                  required:
                                    - key
                                    - operator
                                  type: object
                                type: array
                              matchLabels:
                                additionalProperties:
                                  type: string
                                description: matchLabels is a map of {key,value} pairs. A single {key,value} in the matchLabels map is equivalent to an element of matchExpressions, whose key field is "key", the operator is "In", and the values array contains only "value". The requirements are ANDed.
                                type: object
                            type: object
                        type: object
                      type: object
                  required:
                    - roleGroups
                  type: object
                stopped:
                  description: Emergency stop button, if `true` then all pods are stopped without affecting configuration (as setting `replicas` to `0` would)
                  nullable: true
                  type: boolean
              required:
                - clusterConfig
                - image
              type: object
            status:
              nullable: true
              properties:
                discoveryHash:
                  description: An opaque value that changes every time a discovery detail does
                  nullable: true
                  type: string
              type: object
          required:
            - spec
          title: HiveCluster
          type: object
      served: true
      storage: true
      subresources:
        status: {}<|MERGE_RESOLUTION|>--- conflicted
+++ resolved
@@ -177,10 +177,7 @@
                   default:
                     stopped: false
                     reconciliationPaused: false
-<<<<<<< HEAD
-=======
                   description: Cluster operations like pause reconciliation or cluster stop.
->>>>>>> e27bfc6e
                   properties:
                     reconciliationPaused:
                       default: false
