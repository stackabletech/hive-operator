# Changelog

All notable changes to this project will be documented in this file.

## [Unreleased]

### Added

- Deploy default and support custom affinities ([#315]).
<<<<<<< HEAD
- Openshift compatibility ([#323]).
- Incorporated cluster-operation change. ([#323]).
=======
- Extend cluster resources for status and cluster operation (paused, stopped) ([#324]).

### Changed

- `operator-rs` `0.36.0` → `0.39.0` ([#324]).
>>>>>>> e27bfc6e

### Fixes

- Bugfix: heap formatting and update product images used for tests ([#317])

[#315]: https://github.com/stackabletech/hive-operator/pull/315
[#317]: https://github.com/stackabletech/hive-operator/pull/317
<<<<<<< HEAD
[#323]: https://github.com/stackabletech/hive-operator/pull/323
=======
[#324]: https://github.com/stackabletech/hive-operator/pull/324
>>>>>>> e27bfc6e

## [23.1.0] - 2023-01-23

### Changed

- Updated stackable image versions ([#271]).
- `operator-rs` `0.25.2` → `0.32.1` ([#274], [#283], [#292], [#298]).
- Consolidated security context user, group and fs group ([#277]).
- [BREAKING] Use Product image selection instead of version. `spec.version` has been replaced by `spec.image` ([#280]).
- Fix role group node selector ([#283]).
- [BREAKING] Moved `database` specification from role / role-group level to top-level `clusterConfig` ([#292]).
- [BREAKING] Moved `s3`, `serviceType` and `hdfs` discovery to top-level `clusterConfig` ([#292]).
- Enable logging ([#298]).

[#271]: https://github.com/stackabletech/hive-operator/pull/271
[#274]: https://github.com/stackabletech/hive-operator/pull/274
[#277]: https://github.com/stackabletech/hive-operator/pull/277
[#280]: https://github.com/stackabletech/hive-operator/pull/280
[#283]: https://github.com/stackabletech/hive-operator/pull/283
[#292]: https://github.com/stackabletech/hive-operator/pull/292
[#298]: https://github.com/stackabletech/hive-operator/pull/298

## [0.8.0] - 2022-11-07

### Added

- PVCs for data storage, cpu and memory limits are now configurable ([#242]).
- Orphaned resources are deleted ([#254]).
- Support HDFS connections ([#264]).

### Changed

- `operator-rs` `0.22.0` -> `0.25.2` ([#254]).

[#242]: https://github.com/stackabletech/hive-operator/pull/242
[#254]: https://github.com/stackabletech/hive-operator/pull/254
[#264]: https://github.com/stackabletech/hive-operator/pull/264

## [0.7.0] - 2022-09-06

### Added

- Improved, tested getting started guide via script ([#225]).
- Add temporary attribute to support using ClusterIP instead of NodePort service type ([#237]).

### Changed

- Include chart name when installing with a custom release name ([#204], [#205]).
- `operator-rs` `0.21.1` -> `0.22.0` ([#206]).
- Add support for Hive 3.1.3 ([#211], [#213]).

### Fixed

- Add missing role to read S3Connection objects ([#220]).

[#204]: https://github.com/stackabletech/hive-operator/pull/204
[#205]: https://github.com/stackabletech/hive-operator/pull/205
[#206]: https://github.com/stackabletech/hive-operator/pull/206
[#211]: https://github.com/stackabletech/hive-operator/pull/211
[#213]: https://github.com/stackabletech/hive-operator/pull/213
[#220]: https://github.com/stackabletech/hive-operator/pull/220
[#225]: https://github.com/stackabletech/hive-operator/pull/225
[#237]: https://github.com/stackabletech/hive-operator/pull/237

## [0.6.0] - 2022-06-30

### Added

- Reconciliation errors are now reported as Kubernetes events ([#137]).
- Use cli argument `watch-namespace` / env var `WATCH_NAMESPACE` to specify
  a single namespace to watch ([#142]).
- Warning in docs to use only PostgreSQL <= 10 ([#168]).
- Support S3 TLS verification ([#198]).

### Changed

- `operator-rs` `0.10.0` -> `0.21.0` ([#137], [#142], [#168], [#179]).
- Adapted S3 connection to operator-rs provided structs ([#179]).
- [BREAKING] Specifying the product version has been changed to adhere to [ADR018](https://docs.stackable.tech/home/contributor/adr/ADR018-product_image_versioning.html) instead of just specifying the product version you will now have to add the Stackable image version as well, so `version: 2.3.9` becomes (for example) `version: 2.3.9-stackable0.4.0` ([#184])

[#137]: https://github.com/stackabletech/hive-operator/pull/137
[#142]: https://github.com/stackabletech/hive-operator/pull/142
[#168]: https://github.com/stackabletech/hive-operator/pull/168
[#179]: https://github.com/stackabletech/hive-operator/pull/179
[#184]: https://github.com/stackabletech/hive-operator/pull/184
[#198]: https://github.com/stackabletech/hive-operator/pull/198

## [0.5.0] - 2022-02-14

### Added

- monitoring scraping label `prometheus.io/scrape: true` ([#115]).

### Changed

- `operator-rs` `0.8.0` → `0.10.0` ([#115]).

[#115]: https://github.com/stackabletech/hive-operator/pull/115

## [0.4.0] - 2022-01-27

### Added

- Discovery via ConfigMaps ([#52]).
- Services and Nodeports ([#52]).

### Changed

- `operator-rs` `0.5.0` → `0.8.0` ([#52], [#73], [#85]).
- Migrated to StatefulSet rather than direct Pod management ([#52]).
- Changed version from enum to String ([#52]).
- Shut down gracefully ([#72]).

### Removed

- Command handling and respective CRDs ([#52]).
- Hive port and metrics port not configurable anymore and removed from CRD ([#52]).

[#52]: https://github.com/stackabletech/hive-operator/pull/52
[#72]: https://github.com/stackabletech/hive-operator/pull/72
[#73]: https://github.com/stackabletech/hive-operator/pull/73
[#85]: https://github.com/stackabletech/hive-operator/pull/85

## [0.3.0] - 2021-12-06

## [0.2.0] - 2021-11-12

### Changed

- `operator-rs` `0.3.0` → `0.4.0` ([#21]).
- Adapted pod image and container command to docker image ([#21]).
- Adapted documentation to represent new workflow with docker images ([#21]).

[#21]: https://github.com/stackabletech/hive-operator/pull/21

## [0.1.0] - 2021-10-27

### Changed

- operator-rs : 0.3.0 ([#14])
- Use framework re-exports. ([#14])

[#14]: https://github.com/stackabletech/hive-operator/pull/14<|MERGE_RESOLUTION|>--- conflicted
+++ resolved
@@ -7,16 +7,13 @@
 ### Added
 
 - Deploy default and support custom affinities ([#315]).
-<<<<<<< HEAD
 - Openshift compatibility ([#323]).
 - Incorporated cluster-operation change. ([#323]).
-=======
 - Extend cluster resources for status and cluster operation (paused, stopped) ([#324]).
 
 ### Changed
 
 - `operator-rs` `0.36.0` → `0.39.0` ([#324]).
->>>>>>> e27bfc6e
 
 ### Fixes
 
@@ -24,11 +21,8 @@
 
 [#315]: https://github.com/stackabletech/hive-operator/pull/315
 [#317]: https://github.com/stackabletech/hive-operator/pull/317
-<<<<<<< HEAD
 [#323]: https://github.com/stackabletech/hive-operator/pull/323
-=======
 [#324]: https://github.com/stackabletech/hive-operator/pull/324
->>>>>>> e27bfc6e
 
 ## [23.1.0] - 2023-01-23
 
