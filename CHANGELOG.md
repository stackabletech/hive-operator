--- conflicted
+++ resolved
@@ -4,15 +4,13 @@
 
 ## [Unreleased]
 
-<<<<<<< HEAD
 ### Added
 
 - Run a `containerdebug` process in the background of each Hive container to collect debugging information ([#554]).
-=======
+
 ### Changed
 
 - Bump `stackable-operator` from `0.82.0` to `0.83.0` ([#553]).
->>>>>>> 8f100f48
 
 ### Fixed
 
@@ -21,11 +19,8 @@
   restart ([#544]).
 
 [#544]: https://github.com/stackabletech/hive-operator/pull/544
-<<<<<<< HEAD
+[#553]: https://github.com/stackabletech/hive-operator/pull/553
 [#554]: https://github.com/stackabletech/hive-operator/pull/554
-=======
-[#553]: https://github.com/stackabletech/hive-operator/pull/553
->>>>>>> 8f100f48
 
 ## [24.11.0] - 2024-11-18
 
