--- conflicted
+++ resolved
@@ -4,8 +4,6 @@
 
 ## [Unreleased]
 
-<<<<<<< HEAD
-=======
 ### Changed
 
 - Operator-rs: `0.40.2` -> `0.41.0` ([#336]).
@@ -15,7 +13,6 @@
 [#336]: https://github.com/stackabletech/hive-operator/pull/336
 [#337]: https://github.com/stackabletech/hive-operator/pull/337
 
->>>>>>> 95b4aac3
 ## [23.4.0] - 2023-04-17
 
 ### Added
